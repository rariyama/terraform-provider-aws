--- conflicted
+++ resolved
@@ -124,13 +124,8 @@
 	out := make([]interface{}, len(ts))
 	for i, t := range ts {
 		m := make(map[string]interface{})
-<<<<<<< HEAD
-		m["type"] = string(t.Type)
-		m["value"] = string(t.Value)
-=======
-		m[names.AttrType] = aws.StringValue(t.Type)
-		m[names.AttrValue] = aws.StringValue(t.Value)
->>>>>>> 6b2a794a
+		m[names.AttrType] = string(t.Type)
+		m[names.AttrValue] = string(t.Value)
 		out[i] = m
 	}
 	return out
@@ -147,19 +142,11 @@
 			continue
 		}
 
-<<<<<<< HEAD
 		updates = append(updates, awstypes.GeoMatchSetUpdate{
 			Action: awstypes.ChangeActionDelete,
 			GeoMatchConstraint: &awstypes.GeoMatchConstraint{
-				Type:  awstypes.GeoMatchConstraintType(constraint["type"].(string)),
-				Value: awstypes.GeoMatchConstraintValue(constraint["value"].(string)),
-=======
-		updates = append(updates, &waf.GeoMatchSetUpdate{
-			Action: aws.String(waf.ChangeActionDelete),
-			GeoMatchConstraint: &waf.GeoMatchConstraint{
-				Type:  aws.String(constraint[names.AttrType].(string)),
-				Value: aws.String(constraint[names.AttrValue].(string)),
->>>>>>> 6b2a794a
+				Type:  awstypes.GeoMatchConstraintType(constraint[names.AttrType].(string)),
+				Value: awstypes.GeoMatchConstraintValue(constraint[names.AttrValue].(string)),
 			},
 		})
 	}
@@ -167,19 +154,11 @@
 	for _, nd := range newT {
 		constraint := nd.(map[string]interface{})
 
-<<<<<<< HEAD
 		updates = append(updates, awstypes.GeoMatchSetUpdate{
 			Action: awstypes.ChangeActionInsert,
 			GeoMatchConstraint: &awstypes.GeoMatchConstraint{
-				Type:  awstypes.GeoMatchConstraintType(constraint["type"].(string)),
-				Value: awstypes.GeoMatchConstraintValue(constraint["value"].(string)),
-=======
-		updates = append(updates, &waf.GeoMatchSetUpdate{
-			Action: aws.String(waf.ChangeActionInsert),
-			GeoMatchConstraint: &waf.GeoMatchConstraint{
-				Type:  aws.String(constraint[names.AttrType].(string)),
-				Value: aws.String(constraint[names.AttrValue].(string)),
->>>>>>> 6b2a794a
+				Type:  awstypes.GeoMatchConstraintType(constraint[names.AttrType].(string)),
+				Value: awstypes.GeoMatchConstraintValue(constraint[names.AttrValue].(string)),
 			},
 		})
 	}
@@ -225,11 +204,7 @@
 			Action: awstypes.ChangeActionDelete,
 			Predicate: &awstypes.Predicate{
 				Negated: aws.Bool(predicate["negated"].(bool)),
-<<<<<<< HEAD
-				Type:    awstypes.PredicateType(predicate["type"].(string)),
-=======
-				Type:    aws.String(predicate[names.AttrType].(string)),
->>>>>>> 6b2a794a
+				Type:    awstypes.PredicateType(predicate[names.AttrType].(string)),
 				DataId:  aws.String(predicate["data_id"].(string)),
 			},
 		})
@@ -242,11 +217,7 @@
 			Action: awstypes.ChangeActionInsert,
 			Predicate: &awstypes.Predicate{
 				Negated: aws.Bool(predicate["negated"].(bool)),
-<<<<<<< HEAD
-				Type:    awstypes.PredicateType(predicate["type"].(string)),
-=======
-				Type:    aws.String(predicate[names.AttrType].(string)),
->>>>>>> 6b2a794a
+				Type:    awstypes.PredicateType(predicate[names.AttrType].(string)),
 				DataId:  aws.String(predicate["data_id"].(string)),
 			},
 		})
@@ -286,24 +257,14 @@
 	out := make([]interface{}, len(activatedRules))
 	for i, ar := range activatedRules {
 		rule := map[string]interface{}{
-<<<<<<< HEAD
-			"priority": aws.ToInt32(ar.Priority),
-			"rule_id":  aws.ToString(ar.RuleId),
-			"type":     ar.Type,
-=======
-			"priority":     aws.Int64Value(ar.Priority),
-			"rule_id":      aws.StringValue(ar.RuleId),
-			names.AttrType: aws.StringValue(ar.Type),
->>>>>>> 6b2a794a
+			"priority":     aws.ToInt32(ar.Priority),
+			"rule_id":      aws.ToString(ar.RuleId),
+			names.AttrType: ar.Type,
 		}
 		if ar.Action != nil {
 			rule["action"] = []interface{}{
 				map[string]interface{}{
-<<<<<<< HEAD
-					"type": string(ar.Action.Type),
-=======
-					names.AttrType: aws.StringValue(ar.Action.Type),
->>>>>>> 6b2a794a
+					names.AttrType: string(ar.Action.Type),
 				},
 			}
 		}
@@ -316,22 +277,13 @@
 	r := &awstypes.ActivatedRule{
 		Priority: aws.Int32(int32(rule["priority"].(int))),
 		RuleId:   aws.String(rule["rule_id"].(string)),
-<<<<<<< HEAD
-		Type:     awstypes.WafRuleType(rule["type"].(string)),
-=======
-		Type:     aws.String(rule[names.AttrType].(string)),
->>>>>>> 6b2a794a
+		Type:     awstypes.WafRuleType(rule[names.AttrType].(string)),
 	}
 
 	if a, ok := rule["action"].([]interface{}); ok && len(a) > 0 {
 		m := a[0].(map[string]interface{})
-<<<<<<< HEAD
 		r.Action = &awstypes.WafAction{
-			Type: awstypes.WafActionType(m["type"].(string)),
-=======
-		r.Action = &waf.WafAction{
-			Type: aws.String(m[names.AttrType].(string)),
->>>>>>> 6b2a794a
+			Type: awstypes.WafActionType(m[names.AttrType].(string)),
 		}
 	}
 	return r
@@ -400,11 +352,7 @@
 		if v, ok := ftm["data"]; ok {
 			buf.WriteString(fmt.Sprintf("%s-", strings.ToLower(v.(string))))
 		}
-<<<<<<< HEAD
-		buf.WriteString(fmt.Sprintf("%s-", ftm["type"]))
-=======
-		buf.WriteString(fmt.Sprintf("%s-", ftm[names.AttrType].(string)))
->>>>>>> 6b2a794a
+		buf.WriteString(fmt.Sprintf("%s-", ftm[names.AttrType]))
 	}
 	buf.WriteString(fmt.Sprintf("%s-", m["regex_pattern_set_id"].(string)))
 	buf.WriteString(fmt.Sprintf("%s-", m["text_transformation"].(string)))
