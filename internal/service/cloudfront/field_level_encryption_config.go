--- conflicted
+++ resolved
@@ -435,12 +435,7 @@
 
 		apiObject := expandQueryArgProfile(tfMap)
 
-<<<<<<< HEAD
-		emptyObj := awstypes.QueryArgProfile{}
-		if apiObject == emptyObj {
-=======
 		if apiObject == nil {
->>>>>>> eb4056bb
 			continue
 		}
 
@@ -475,15 +470,6 @@
 
 	tfMap := map[string]interface{}{}
 
-<<<<<<< HEAD
-	tfmapItems := make([]*awstypes.ContentTypeProfile, 0)
-	for _, v := range apiObject.Items {
-		item := v
-		tfmapItems = append(tfmapItems, &item)
-	}
-
-=======
->>>>>>> eb4056bb
 	if v := apiObject.Items; len(v) > 0 {
 		tfMap["items"] = flattenContentTypeProfileItems(v)
 	}
@@ -504,13 +490,6 @@
 		tfMap["content_type"] = aws.ToString(v)
 	}
 
-<<<<<<< HEAD
-	if v := apiObject.Format; v != awstypes.Format("") {
-		tfMap["format"] = v
-	}
-
-=======
->>>>>>> eb4056bb
 	if v := apiObject.ProfileId; v != nil {
 		tfMap["profile_id"] = aws.ToString(v)
 	}
@@ -591,15 +570,7 @@
 
 	var tfList []interface{}
 
-	emptyObj := awstypes.QueryArgProfile{}
 	for _, apiObject := range apiObjects {
-<<<<<<< HEAD
-		if apiObject == emptyObj {
-			continue
-		}
-
-=======
->>>>>>> eb4056bb
 		if v := flattenQueryArgProfile(&apiObject); len(v) > 0 {
 			tfList = append(tfList, v)
 		}
