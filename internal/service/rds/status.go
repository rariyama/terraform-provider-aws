--- conflicted
+++ resolved
@@ -82,15 +82,9 @@
 	}
 }
 
-<<<<<<< HEAD
 func statusDBClusterActivityStream(conn *rds.RDS, dbClusterArn string) resource.StateRefreshFunc {
 	return func() (interface{}, string, error) {
 		output, err := FindDBClusterByClusterArn(conn, dbClusterArn)
-=======
-func statusDBInstanceAutomatedBackup(conn *rds.RDS, arn string) resource.StateRefreshFunc {
-	return func() (interface{}, string, error) {
-		output, err := FindDBInstanceAutomatedBackupByARN(conn, arn)
->>>>>>> 15cbe1fb
 
 		if tfresource.NotFound(err) {
 			return nil, "", nil
@@ -100,9 +94,22 @@
 			return nil, "", err
 		}
 
-<<<<<<< HEAD
 		return output, aws.StringValue(output.ActivityStreamStatus), nil
-=======
+	}
+}
+
+func statusDBInstanceAutomatedBackup(conn *rds.RDS, arn string) resource.StateRefreshFunc {
+	return func() (interface{}, string, error) {
+		output, err := FindDBInstanceAutomatedBackupByARN(conn, arn)
+
+		if tfresource.NotFound(err) {
+			return nil, "", nil
+		}
+
+		if err != nil {
+			return nil, "", err
+		}
+
 		return output, aws.StringValue(output.Status), nil
 	}
 }
@@ -128,6 +135,5 @@
 		}
 
 		return output, strconv.FormatBool(false), nil
->>>>>>> 15cbe1fb
 	}
 }