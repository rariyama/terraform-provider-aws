--- conflicted
+++ resolved
@@ -11,19 +11,12 @@
 	"github.com/aws/aws-sdk-go-v2/aws"
 	"github.com/aws/aws-sdk-go-v2/service/securityhub"
 	"github.com/aws/aws-sdk-go-v2/service/securityhub/types"
-<<<<<<< HEAD
-=======
 	"github.com/hashicorp/aws-sdk-go-base/v2/tfawserr"
->>>>>>> 57aba66d
 	"github.com/hashicorp/terraform-plugin-sdk/v2/diag"
 	"github.com/hashicorp/terraform-plugin-sdk/v2/helper/retry"
 	"github.com/hashicorp/terraform-plugin-sdk/v2/helper/schema"
 	"github.com/hashicorp/terraform-provider-aws/internal/conns"
 	"github.com/hashicorp/terraform-provider-aws/internal/enum"
-<<<<<<< HEAD
-	"github.com/hashicorp/terraform-provider-aws/internal/errs"
-=======
->>>>>>> 57aba66d
 	"github.com/hashicorp/terraform-provider-aws/internal/errs/sdkdiag"
 	"github.com/hashicorp/terraform-provider-aws/internal/tfresource"
 )
@@ -92,17 +85,10 @@
 	}
 
 	if v, ok := d.GetOk("control_finding_generator"); ok {
-<<<<<<< HEAD
-		input.ControlFindingGenerator = types.ControlFindingGenerator(v.(string))
-	}
-
-	_, err := conn.EnableSecurityHub(ctx, input)
-=======
 		inputC.ControlFindingGenerator = types.ControlFindingGenerator(v.(string))
 	}
 
 	_, err := conn.EnableSecurityHub(ctx, inputC)
->>>>>>> 57aba66d
 
 	if err != nil {
 		return sdkdiag.AppendErrorf(diags, "creating Security Hub Account: %s", err)
@@ -114,11 +100,7 @@
 		AutoEnableControls: aws.Bool(d.Get("auto_enable_controls").(bool)),
 	}
 
-<<<<<<< HEAD
-		_, err := conn.UpdateSecurityHubConfiguration(ctx, input)
-=======
 	_, err = conn.UpdateSecurityHubConfiguration(ctx, inputU)
->>>>>>> 57aba66d
 
 	if err != nil {
 		return sdkdiag.AppendErrorf(diags, "updating Security Hub Account (%s): %s", d.Id(), err)
@@ -129,10 +111,6 @@
 
 func resourceAccountRead(ctx context.Context, d *schema.ResourceData, meta interface{}) diag.Diagnostics {
 	var diags diag.Diagnostics
-<<<<<<< HEAD
-	conn := meta.(*conns.AWSClient).SecurityHubClient(ctx)
-=======
->>>>>>> 57aba66d
 
 	output, err := FindHub(ctx, meta.(*conns.AWSClient))
 
@@ -143,17 +121,6 @@
 	}
 
 	if err != nil {
-<<<<<<< HEAD
-		return sdkdiag.AppendErrorf(diags, "reading Security Hub Standards Subscriptions: %s", err)
-	}
-
-	hub, err := conn.DescribeHub(ctx, &securityhub.DescribeHubInput{
-		HubArn: aws.String(accountHubARN(meta.(*conns.AWSClient))),
-	})
-
-	if err != nil {
-=======
->>>>>>> 57aba66d
 		return sdkdiag.AppendErrorf(diags, "reading Security Hub Account (%s): %s", d.Id(), err)
 	}
 
@@ -192,19 +159,11 @@
 	conn := meta.(*conns.AWSClient).SecurityHubClient(ctx)
 
 	log.Printf("[DEBUG] Deleting Security Hub Account: %s", d.Id())
-<<<<<<< HEAD
-	_, err := tfresource.RetryWhenAWSErrMessageContains(ctx, adminAccountNotFoundTimeout, func() (interface{}, error) {
-		return conn.DisableSecurityHub(ctx, &securityhub.DisableSecurityHubInput{})
-	}, "InvalidInputException", "Cannot disable Security Hub on the Security Hub administrator")
-
-	if errs.IsA[*types.ResourceNotFoundException](err) {
-=======
 	_, err := tfresource.RetryWhenAWSErrMessageContains(ctx, adminAccountDeletedTimeout, func() (interface{}, error) {
 		return conn.DisableSecurityHub(ctx, &securityhub.DisableSecurityHubInput{})
 	}, errCodeInvalidInputException, "Cannot disable Security Hub on the Security Hub administrator")
 
 	if tfawserr.ErrCodeEquals(err, errCodeResourceNotFoundException) {
->>>>>>> 57aba66d
 		return diags
 	}
 
