--- conflicted
+++ resolved
@@ -45,6 +45,7 @@
 * `gateway_arn` - (Required) Amazon Resource Name (ARN) of the file gateway.
 * `location_arn` - (Required) The ARN of the backed storage used for storing file data.
 * `role_arn` - (Required) The ARN of the AWS Identity and Access Management (IAM) role that a file gateway assumes when it accesses the underlying storage.
+* `admin_user_list` - (Optional) A list of users in the Active Directory that have admin access to the file share. Only valid if `authentication` is set to `ActiveDirectory`.
 * `authentication` - (Optional) The authentication method that users use to access the file share. Defaults to `ActiveDirectory`. Valid values: `ActiveDirectory`, `GuestAccess`.
 * `audit_destination_arn` - (Optional) The Amazon Resource Name (ARN) of the CloudWatch Log Group used for the audit logs.
 * `default_storage_class` - (Optional) The default storage class for objects put into an Amazon S3 bucket by the file gateway. Defaults to `S3_STANDARD`. Valid values: `S3_STANDARD`, `S3_STANDARD_IA`, `S3_ONEZONE_IA`.
@@ -59,12 +60,7 @@
 * `smb_acl_enabled` - (Optional) Set this value to `true` to enable ACL (access control list) on the SMB fileshare. Set it to `false` to map file and directory permissions to the POSIX permissions. This setting applies only to `ActiveDirectory` authentication type.
 * `case_sensitivity` - (Optional) The case of an object name in an Amazon S3 bucket. For `ClientSpecified`, the client determines the case sensitivity. For `CaseSensitive`, the gateway determines the case sensitivity. The default value is `ClientSpecified`.
 * `valid_user_list` - (Optional) A list of users in the Active Directory that are allowed to access the file share. Only valid if `authentication` is set to `ActiveDirectory`.
-<<<<<<< HEAD
 * `tags` - (Optional) Key-value map of resource tags
-=======
-* `admin_user_list` - (Optional) A list of users in the Active Directory that have admin access to the file share. Only valid if `authentication` is set to `ActiveDirectory`.
-* `tags` - (Optional) Key-value mapping of resource tags
->>>>>>> 54bc1ab3
 
 ### cache_attributes
 
