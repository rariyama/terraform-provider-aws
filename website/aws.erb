<% wrap_layout :inner do %>
    <% content_for :sidebar do %>
        <div class="docs-sidebar hidden-print affix-top" role="complementary">
            <a href="#" class="subnav-toggle">(Expand/collapse all)</a>
            <ul class="nav docs-sidenav">
                <li>
                    <a href="/docs/providers/index.html">All Providers</a>
                </li>
                <li>
                    <a href="/docs/providers/aws/index.html">AWS Provider</a>
                </li>
                <li>
                    <a href="#">Guides</a>
                    <ul class="nav nav-visible">
                        <li>
                            <a href="/docs/providers/aws/guides/version-2-upgrade.html">AWS Provider Version 2 Upgrade</a>
                        </li>
                        <li>
                            <a href="/docs/providers/aws/guides/version-3-upgrade.html">AWS Provider Version 3 Upgrade</a>
                        </li>
                        <li>
                            <a href="/docs/providers/aws/guides/custom-service-endpoints.html">Custom Service Endpoints</a>
                        </li>
                        <li>
                            <a href="https://learn.hashicorp.com/terraform/?track=aws#aws">AWS Provider Track on HashiCorp Learn</a>
                        </li>
                    </ul>
                </li>
                <li>
                    <a href="#">Provider Data Sources</a>
                    <ul class="nav">
                        <li>
                            <a href="/docs/providers/aws/d/arn.html">aws_arn</a>
                        </li>
                        <li>
                            <a href="/docs/providers/aws/d/availability_zone.html">aws_availability_zone</a>
                        </li>
                        <li>
                            <a href="/docs/providers/aws/d/availability_zones.html">aws_availability_zones</a>
                        </li>
                        <li>
                            <a href="/docs/providers/aws/d/billing_service_account.html">aws_billing_service_account</a>
                        </li>
                        <li>
                            <a href="/docs/providers/aws/d/caller_identity.html">aws_caller_identity</a>
                        </li>
                        <li>
                            <a href="/docs/providers/aws/d/ip_ranges.html">aws_ip_ranges</a>
                        </li>
                        <li>
                            <a href="/docs/providers/aws/d/partition.html">aws_partition</a>
                        </li>
                        <li>
                            <a href="/docs/providers/aws/d/region.html">aws_region</a>
                        </li>
                        <li>
                            <a href="/docs/providers/aws/d/regions.html">aws_regions</a>
                        </li>
                    </ul>
                </li>
                <li>
                    <a href="#">Access Analyzer</a>
                    <ul class="nav">
                        <li>
                            <a href="#">Resources</a>
                            <ul class="nav nav-auto-expand">
                                <li>
                                    <a href="/docs/providers/aws/r/accessanalyzer_analyzer.html">aws_accessanalyzer_analyzer</a>
                                </li>
                            </ul>
                        </li>
                    </ul>
                </li>
                <li>
                    <a href="#">ACM</a>
                    <ul class="nav">
                        <li>
                            <a href="#">Data Sources</a>
                            <ul class="nav nav-auto-expand">
                                <li>
                                    <a href="/docs/providers/aws/d/acm_certificate.html">aws_acm_certificate</a>
                                </li>
                            </ul>
                        </li>
                        <li>
                            <a href="#">Resources</a>
                            <ul class="nav nav-auto-expand">
                                <li>
                                    <a href="/docs/providers/aws/r/acm_certificate.html">aws_acm_certificate</a>
                                </li>
                                <li>
                                    <a href="/docs/providers/aws/r/acm_certificate_validation.html">aws_acm_certificate_validation</a>
                                </li>
                            </ul>
                        </li>
                    </ul>
                </li>
                <li>
                    <a href="#">ACM PCA</a>
                    <ul class="nav">
                        <li>
                            <a href="#">Data Sources</a>
                            <ul class="nav nav-auto-expand">
                                <li>
                                    <a href="/docs/providers/aws/d/acmpca_certificate_authority.html">aws_acmpca_certificate_authority</a>
                                </li>
                            </ul>
                        </li>
                        <li>
                            <a href="#">Resources</a>
                            <ul class="nav nav-auto-expand">
                                <li>
                                    <a href="/docs/providers/aws/r/acmpca_certificate_authority.html">aws_acmpca_certificate_authority</a>
                                </li>
                            </ul>
                        </li>
                    </ul>
                </li>
                <li>
                    <a href="#">API Gateway (REST APIs)</a>
                    <ul class="nav">
                        <li>
                            <a href="#">Data Sources</a>
                            <ul class="nav nav-auto-expand">
                                <li>
                                    <a href="/docs/providers/aws/d/api_gateway_api_key.html">aws_api_gateway_api_key</a>
                                </li>
                                <li>
                                    <a href="/docs/providers/aws/d/api_gateway_resource.html">aws_api_gateway_resource</a>
                                </li>
                                <li>
                                    <a href="/docs/providers/aws/d/api_gateway_rest_api.html">aws_api_gateway_rest_api</a>
                                </li>
                                <li>
                                    <a href="/docs/providers/aws/d/api_gateway_vpc_link.html">aws_api_gateway_vpc_link</a>
                                </li>
                            </ul>
                        </li>
                        <li>
                            <a href="#">Resources</a>
                            <ul class="nav nav-auto-expand">
                                <li>
                                    <a href="/docs/providers/aws/r/api_gateway_account.html">aws_api_gateway_account</a>
                                </li>
                                <li>
                                    <a href="/docs/providers/aws/r/api_gateway_api_key.html">aws_api_gateway_api_key</a>
                                </li>
                                <li>
                                    <a href="/docs/providers/aws/r/api_gateway_authorizer.html">aws_api_gateway_authorizer</a>
                                </li>
                                <li>
                                    <a href="/docs/providers/aws/r/api_gateway_base_path_mapping.html">aws_api_gateway_base_path_mapping</a>
                                </li>
                                <li>
                                    <a href="/docs/providers/aws/r/api_gateway_client_certificate.html">aws_api_gateway_client_certificate</a>
                                </li>
                                <li>
                                    <a href="/docs/providers/aws/r/api_gateway_deployment.html">aws_api_gateway_deployment</a>
                                </li>
                                <li>
                                    <a href="/docs/providers/aws/r/api_gateway_documentation_part.html">aws_api_gateway_documentation_part</a>
                                </li>
                                <li>
                                    <a href="/docs/providers/aws/r/api_gateway_documentation_version.html">aws_api_gateway_documentation_version</a>
                                </li>
                                <li>
                                    <a href="/docs/providers/aws/r/api_gateway_domain_name.html">aws_api_gateway_domain_name</a>
                                </li>
                                <li>
                                    <a href="/docs/providers/aws/r/api_gateway_gateway_response.html">aws_api_gateway_gateway_response</a>
                                </li>
                                <li>
                                    <a href="/docs/providers/aws/r/api_gateway_integration.html">aws_api_gateway_integration</a>
                                </li>
                                <li>
                                    <a href="/docs/providers/aws/r/api_gateway_integration_response.html">aws_api_gateway_integration_response</a>
                                </li>
                                <li>
                                    <a href="/docs/providers/aws/r/api_gateway_method.html">aws_api_gateway_method</a>
                                </li>
                                <li>
                                    <a href="/docs/providers/aws/r/api_gateway_method_response.html">aws_api_gateway_method_response</a>
                                </li>
                                <li>
                                    <a href="/docs/providers/aws/r/api_gateway_method_settings.html">aws_api_gateway_method_settings</a>
                                </li>
                                <li>
                                    <a href="/docs/providers/aws/r/api_gateway_model.html">aws_api_gateway_model</a>
                                </li>
                                <li>
                                    <a href="/docs/providers/aws/r/api_gateway_request_validator.html">aws_api_gateway_request_validator</a>
                                </li>
                                <li>
                                    <a href="/docs/providers/aws/r/api_gateway_resource.html">aws_api_gateway_resource</a>
                                </li>
                                <li>
                                    <a href="/docs/providers/aws/r/api_gateway_rest_api.html">aws_api_gateway_rest_api</a>
                                </li>
                                <li>
                                    <a href="/docs/providers/aws/r/api_gateway_stage.html">aws_api_gateway_stage</a>
                                </li>
                                <li>
                                    <a href="/docs/providers/aws/r/api_gateway_usage_plan.html">aws_api_gateway_usage_plan</a>
                                </li>
                                <li>
                                    <a href="/docs/providers/aws/r/api_gateway_usage_plan_key.html">aws_api_gateway_usage_plan_key</a>
                                </li>
                                <li>
                                    <a href="/docs/providers/aws/r/api_gateway_vpc_link.html">aws_api_gateway_vpc_link</a>
                                </li>
                            </ul>
                        </li>
                    </ul>
                </li>
                <li>
                    <a href="#">API Gateway v2 (WebSocket and HTTP APIs)</a>
                    <ul class="nav">
                        <li>
                            <a href="#">Resources</a>
                            <ul class="nav nav-auto-expand">
                                <li>
                                    <a href="/docs/providers/aws/r/apigatewayv2_api.html">aws_apigatewayv2_api</a>
                                </li>
                                <li>
<<<<<<< HEAD
                                    <a href="/docs/providers/aws/r/apigatewayv2_authorizer.html">aws_apigatewayv2_authorizer</a>
                                </li>
                                <li>
                                    <a href="/docs/providers/aws/r/apigatewayv2_deployment.html">aws_apigatewayv2_deployment</a>
                                </li>
                                <li>
                                    <a href="/docs/providers/aws/r/apigatewayv2_integration.html">aws_apigatewayv2_integration</a>
                                </li>
                                <li>
                                    <a href="/docs/providers/aws/r/apigatewayv2_integration_response.html">aws_apigatewayv2_integration_response</a>
                                </li>
                                <li>
                                    <a href="/docs/providers/aws/r/apigatewayv2_model.html">aws_apigatewayv2_model</a>
                                </li>
                                <li>
                                    <a href="/docs/providers/aws/r/apigatewayv2_route.html">aws_apigatewayv2_route</a>
                                </li>
                                <li>
                                    <a href="/docs/providers/aws/r/apigatewayv2_route_response.html">aws_apigatewayv2_route_response</a>
                                </li>
                                <li>
                                    <a href="/docs/providers/aws/r/apigatewayv2_stage.html">aws_apigatewayv2_stage</a>
=======
                                    <a href="/docs/providers/aws/r/apigatewayv2_domain_name.html">aws_apigatewayv2_domain_name</a>
>>>>>>> f5c038d8
                                </li>
                            </ul>
                        </li>
                    </ul>
                </li>
                <li>
                    <a href="#">Application Autoscaling</a>
                    <ul class="nav">
                        <li>
                            <a href="#">Resources</a>
                            <ul class="nav nav-auto-expand">
                                <li>
                                    <a href="/docs/providers/aws/r/appautoscaling_policy.html">aws_appautoscaling_policy</a>
                                </li>
                                <li>
                                    <a href="/docs/providers/aws/r/appautoscaling_scheduled_action.html">aws_appautoscaling_scheduled_action</a>
                                </li>
                                <li>
                                    <a href="/docs/providers/aws/r/appautoscaling_target.html">aws_appautoscaling_target</a>
                                </li>
                            </ul>
                        </li>
                    </ul>
                </li>
                <li>
                    <a href="#">AppMesh</a>
                    <ul class="nav">
                        <li>
                            <a href="#">Resources</a>
                            <ul class="nav nav-auto-expand">
                                <li>
                                    <a href="/docs/providers/aws/r/appmesh_mesh.html">aws_appmesh_mesh</a>
                                </li>
                                <li>
                                    <a href="/docs/providers/aws/r/appmesh_route.html">aws_appmesh_route</a>
                                </li>
                                <li>
                                    <a href="/docs/providers/aws/r/appmesh_virtual_node.html">aws_appmesh_virtual_node</a>
                                </li>
                                <li>
                                    <a href="/docs/providers/aws/r/appmesh_virtual_router.html">aws_appmesh_virtual_router</a>
                                </li>
                                <li>
                                    <a href="/docs/providers/aws/r/appmesh_virtual_service.html">aws_appmesh_virtual_service</a>
                                </li>
                            </ul>
                        </li>
                    </ul>
                </li>
                <li>
                    <a href="#">AppSync</a>
                    <ul class="nav">
                        <li>
                            <a href="#">Resources</a>
                            <ul class="nav nav-auto-expand">
                                <li>
                                    <a href="/docs/providers/aws/r/appsync_datasource.html">aws_appsync_datasource</a>
                                </li>
                                <li>
                                    <a href="/docs/providers/aws/r/appsync_function.html">aws_appsync_function</a>
                                </li>
                                <li>
                                    <a href="/docs/providers/aws/r/appsync_graphql_api.html">aws_appsync_graphql_api</a>
                                </li>
                                <li>
                                    <a href="/docs/providers/aws/r/appsync_api_key.html">aws_appsync_api_key</a>
                                </li>
                                <li>
                                    <a href="/docs/providers/aws/r/appsync_resolver.html">aws_appsync_resolver</a>
                                </li>
                            </ul>
                        </li>
                    </ul>
                </li>
                <li>
                    <a href="#">Athena</a>
                    <ul class="nav">
                        <li>
                            <a href="#">Resources</a>
                            <ul class="nav nav-auto-expand">
                                <li>
                                    <a href="/docs/providers/aws/r/athena_database.html">aws_athena_database</a>
                                </li>
                                <li>
                                    <a href="/docs/providers/aws/r/athena_named_query.html">aws_athena_named_query</a>
                                </li>
                                <li>
                                    <a href="/docs/providers/aws/r/athena_workgroup.html">aws_athena_workgroup</a>
                                </li>
                            </ul>
                        </li>
                    </ul>
                </li>
                <li>
                    <a href="#">Autoscaling</a>
                    <ul class="nav">
                        <li>
                            <a href="#">Data Sources</a>
                            <ul class="nav nav-auto-expand">
                                <li>
                                    <a href="/docs/providers/aws/d/autoscaling_group.html">aws_autoscaling_group</a>
                                </li>
                                <li>
                                    <a href="/docs/providers/aws/d/autoscaling_groups.html">aws_autoscaling_groups</a>
                                </li>
                                <li>
                                    <a href="/docs/providers/aws/d/launch_configuration.html">aws_launch_configuration</a>
                                </li>
                            </ul>
                        </li>
                        <li>
                            <a href="#">Resources</a>
                            <ul class="nav nav-auto-expand">
                                <li>
                                    <a href="/docs/providers/aws/r/autoscaling_attachment.html">aws_autoscaling_attachment</a>
                                </li>
                                <li>
                                    <a href="/docs/providers/aws/r/autoscaling_group.html">aws_autoscaling_group</a>
                                </li>
                                <li>
                                    <a href="/docs/providers/aws/r/autoscaling_lifecycle_hook.html">aws_autoscaling_lifecycle_hook</a>
                                </li>
                                <li>
                                    <a href="/docs/providers/aws/r/autoscaling_notification.html">aws_autoscaling_notification</a>
                                </li>
                                <li>
                                    <a href="/docs/providers/aws/r/autoscaling_policy.html">aws_autoscaling_policy</a>
                                </li>
                                <li>
                                    <a href="/docs/providers/aws/r/autoscaling_schedule.html">aws_autoscaling_schedule</a>
                                </li>
                            </ul>
                        </li>
                    </ul>
                </li>
                <li>
                    <a href="#">Backup</a>
                    <ul class="nav">
                        <li>
                            <a href="#">Resources</a>
                            <ul class="nav nav-auto-expand">
                                <li>
                                    <a href="/docs/providers/aws/r/backup_plan.html">aws_backup_plan</a>
                                </li>
                                <li>
                                    <a href="/docs/providers/aws/r/backup_selection.html">aws_backup_selection</a>
                                </li>
                                <li>
                                    <a href="/docs/providers/aws/r/backup_vault.html">aws_backup_vault</a>
                                </li>
                            </ul>
                        </li>
                    </ul>
                </li>
                <li>
                    <a href="#">Batch</a>
                    <ul class="nav">
                        <li>
                            <a href="#">Data Sources</a>
                            <ul class="nav nav-auto-expand">
                                <li>
                                    <a href="/docs/providers/aws/d/batch_compute_environment.html">aws_batch_compute_environment</a>
                                </li>
                                <li>
                                    <a href="/docs/providers/aws/d/batch_job_queue.html">aws_batch_job_queue</a>
                                </li>
                            </ul>
                        </li>
                        <li>
                            <a href="#">Resources</a>
                            <ul class="nav nav-auto-expand">
                                <li>
                                    <a href="/docs/providers/aws/r/batch_compute_environment.html">aws_batch_compute_environment</a>
                                </li>
                                <li>
                                    <a href="/docs/providers/aws/r/batch_job_definition.html">aws_batch_job_definition</a>
                                </li>
                                <li>
                                    <a href="/docs/providers/aws/r/batch_job_queue.html">aws_batch_job_queue</a>
                                </li>
                            </ul>
                        </li>
                    </ul>
                </li>
                <li>
                    <a href="#">Budgets</a>
                    <ul class="nav">
                        <li>
                            <a href="#">Resources</a>
                            <ul class="nav nav-auto-expand">
                                <li>
                                    <a href="/docs/providers/aws/r/budgets_budget.html">aws_budgets_budget</a>
                                </li>
                            </ul>
                        </li>
                    </ul>
                </li>
                <li>
                    <a href="#">Cloud9</a>
                    <ul class="nav">
                        <li>
                            <a href="#">Resources</a>
                            <ul class="nav nav-auto-expand">
                                <li>
                                    <a href="/docs/providers/aws/r/cloud9_environment_ec2.html">aws_cloud9_environment_ec2</a>
                                </li>
                            </ul>
                        </li>
                    </ul>
                </li>
                <li>
                    <a href="#">CloudFormation</a>
                    <ul class="nav">
                        <li>
                            <a href="#">Data Sources</a>
                            <ul class="nav nav-auto-expand">
                                <li>
                                    <a href="/docs/providers/aws/d/cloudformation_export.html">aws_cloudformation_export</a>
                                </li>
                                <li>
                                    <a href="/docs/providers/aws/d/cloudformation_stack.html">aws_cloudformation_stack</a>
                                </li>
                            </ul>
                        </li>
                        <li>
                            <a href="#">Resources</a>
                            <ul class="nav nav-auto-expand">
                                <li>
                                    <a href="/docs/providers/aws/r/cloudformation_stack.html">aws_cloudformation_stack</a>
                                </li>
                                <li>
                                    <a href="/docs/providers/aws/r/cloudformation_stack_set.html">aws_cloudformation_stack_set</a>
                                </li>
                                <li>
                                    <a href="/docs/providers/aws/r/cloudformation_stack_set_instance.html">aws_cloudformation_stack_set_instance</a>
                                </li>
                            </ul>
                        </li>
                    </ul>
                </li>
                <li>
                    <a href="#">CloudFront</a>
                    <ul class="nav">
                        <li>
                            <a href="#">Data Sources</a>
                            <ul class="nav nav-auto-expand">
                                <li>
                                    <a href="/docs/providers/aws/d/cloudfront_distribution.html">aws_cloudfront_distribution</a>
                                </li>
                            </ul>
                        </li>
                        <li>
                            <a href="#">Resources</a>
                            <ul class="nav nav-auto-expand">
                                <li>
                                    <a href="/docs/providers/aws/r/cloudfront_distribution.html">aws_cloudfront_distribution</a>
                                </li>
                                <li>
                                    <a href="/docs/providers/aws/r/cloudfront_origin_access_identity.html">aws_cloudfront_origin_access_identity</a>
                                </li>
                                <li>
                                    <a href="/docs/providers/aws/r/cloudfront_public_key.html">aws_cloudfront_public_key</a>
                                </li>
                            </ul>
                        </li>
                    </ul>
                </li>
                <li>
                    <a href="#">CloudHSM v2</a>
                    <ul class="nav">
                        <li>
                            <a href="#">Data Sources</a>
                            <ul class="nav nav-auto-expand">
                                <li>
                                    <a href="/docs/providers/aws/d/cloudhsm_v2_cluster.html">aws_cloudhsm_v2_cluster</a>
                                </li>
                            </ul>
                        </li>
                        <li>
                            <a href="#">Resources</a>
                            <ul class="nav nav-auto-expand">
                                <li>
                                    <a href="/docs/providers/aws/r/cloudhsm_v2_cluster.html">aws_cloudhsm_v2_cluster</a>
                                </li>
                                <li>
                                    <a href="/docs/providers/aws/r/cloudhsm_v2_hsm.html">aws_cloudhsm_v2_hsm</a>
                                </li>
                            </ul>
                        </li>
                    </ul>
                </li>
                <li>
                    <a href="#">CloudTrail</a>
                    <ul class="nav">
                        <li>
                            <a href="#">Data Sources</a>
                            <ul class="nav nav-auto-expand">
                                <li>
                                    <a href="/docs/providers/aws/d/cloudtrail_service_account.html">aws_cloudtrail_service_account</a>
                                </li>
                            </ul>
                        </li>
                        <li>
                            <a href="#">Resources</a>
                            <ul class="nav nav-auto-expand">
                                <li>
                                    <a href="/docs/providers/aws/r/cloudtrail.html">aws_cloudtrail</a>
                                </li>
                            </ul>
                        </li>
                    </ul>
                </li>
                <li>
                    <a href="#">CloudWatch</a>
                    <ul class="nav">
                        <li>
                            <a href="#">Data Sources</a>
                            <ul class="nav nav-auto-expand">
                                <li>
                                    <a href="/docs/providers/aws/d/cloudwatch_log_group.html">aws_cloudwatch_log_group</a>
                                </li>
                            </ul>
                        </li>
                        <li>
                            <a href="#">Resources</a>
                            <ul class="nav nav-auto-expand">
                                <li>
                                    <a href="/docs/providers/aws/r/cloudwatch_dashboard.html">aws_cloudwatch_dashboard</a>
                                </li>
                                <li>
                                    <a href="/docs/providers/aws/r/cloudwatch_event_permission.html">aws_cloudwatch_event_permission</a>
                                </li>
                                <li>
                                    <a href="/docs/providers/aws/r/cloudwatch_event_rule.html">aws_cloudwatch_event_rule</a>
                                </li>
                                <li>
                                    <a href="/docs/providers/aws/r/cloudwatch_event_target.html">aws_cloudwatch_event_target</a>
                                </li>
                                <li>
                                    <a href="/docs/providers/aws/r/cloudwatch_log_destination.html">aws_cloudwatch_log_destination</a>
                                </li>
                                <li>
                                    <a href="/docs/providers/aws/r/cloudwatch_log_destination_policy.html">aws_cloudwatch_log_destination_policy</a>
                                </li>
                                <li>
                                    <a href="/docs/providers/aws/r/cloudwatch_log_group.html">aws_cloudwatch_log_group</a>
                                </li>
                                <li>
                                    <a href="/docs/providers/aws/r/cloudwatch_log_metric_filter.html">aws_cloudwatch_log_metric_filter</a>
                                </li>
                                <li>
                                    <a href="/docs/providers/aws/r/cloudwatch_log_resource_policy.html">aws_cloudwatch_log_resource_policy</a>
                                </li>
                                <li>
                                    <a href="/docs/providers/aws/r/cloudwatch_log_stream.html">aws_cloudwatch_log_stream</a>
                                </li>
                                <li>
                                    <a href="/docs/providers/aws/r/cloudwatch_log_subscription_filter.html">aws_cloudwatch_log_subscription_filter</a>
                                </li>
                                <li>
                                    <a href="/docs/providers/aws/r/cloudwatch_metric_alarm.html">aws_cloudwatch_metric_alarm</a>
                                </li>
                            </ul>
                        </li>
                    </ul>
                </li>
                <li>
                    <a href="#">CodeBuild</a>
                    <ul class="nav">
                        <li>
                            <a href="#">Resources</a>
                            <ul class="nav nav-auto-expand">
                                <li>
                                    <a href="/docs/providers/aws/r/codebuild_project.html">aws_codebuild_project</a>
                                </li>
                                <li>
                                    <a href="/docs/providers/aws/r/codebuild_source_credential.html">aws_codebuild_source_credential</a>
                                </li>
                                <li>
                                    <a href="/docs/providers/aws/r/codebuild_webhook.html">aws_codebuild_webhook</a>
                                </li>
                            </ul>
                        </li>
                    </ul>
                </li>
                <li>
                    <a href="#">CodeCommit</a>
                    <ul class="nav">
                        <li>
                            <a href="#">Data Sources</a>
                            <ul class="nav nav-auto-expand">
                                <li>
                                    <a href="/docs/providers/aws/d/codecommit_repository.html">aws_codecommit_repository</a>
                                </li>
                            </ul>
                        </li>
                        <li>
                            <a href="#">Resources</a>
                            <ul class="nav nav-auto-expand">
                                <li>
                                    <a href="/docs/providers/aws/r/codecommit_repository.html">aws_codecommit_repository</a>
                                </li>
                                <li>
                                    <a href="/docs/providers/aws/r/codecommit_trigger.html">aws_codecommit_trigger</a>
                                </li>
                            </ul>
                        </li>
                    </ul>
                </li>
                <li>
                    <a href="#">CodeDeploy</a>
                    <ul class="nav">
                        <li>
                            <a href="#">Resources</a>
                            <ul class="nav nav-auto-expand">
                                <li>
                                    <a href="/docs/providers/aws/r/codedeploy_app.html">aws_codedeploy_app</a>
                                </li>
                                <li>
                                    <a href="/docs/providers/aws/r/codedeploy_deployment_config.html">aws_codedeploy_deployment_config</a>
                                </li>
                                <li>
                                    <a href="/docs/providers/aws/r/codedeploy_deployment_group.html">aws_codedeploy_deployment_group</a>
                                </li>
                            </ul>
                        </li>
                    </ul>
                </li>
                <li>
                    <a href="#">CodePipeline</a>
                    <ul class="nav">
                        <li>
                            <a href="#">Resources</a>
                            <ul class="nav nav-auto-expand">
                                <li>
                                    <a href="/docs/providers/aws/r/codepipeline.html">aws_codepipeline</a>
                                </li>
                                <li>
                                    <a href="/docs/providers/aws/r/codepipeline_webhook.html">aws_codepipeline_webhook</a>
                                </li>
                            </ul>
                        </li>
                    </ul>
                </li>

                <li>
                    <a href="#">CodeStar Notifications</a>
                    <ul class="nav">
                        <li>
                            <a href="#">Resources</a>
                            <ul class="nav nav-auto-expand">
                                <li>
                                    <a href="/docs/providers/aws/r/codestarnotifications_notification_rule.html">aws_codestarnotifications_notification_rule</a>
                                </li>
                            </ul>
                        </li>
                    </ul>
                </li>

                <li>
                    <a href="#">Cognito</a>
                    <ul class="nav">
                        <li>
                            <a href="#">Data Sources</a>
                            <ul class="nav nav-auto-expand">
                                <li>
                                    <a href="/docs/providers/aws/d/cognito_user_pools.html">aws_cognito_user_pools</a>
                                </li>
                            </ul>
                        </li>
                        <li>
                            <a href="#">Resources</a>
                            <ul class="nav nav-auto-expand">
                                <li>
                                    <a href="/docs/providers/aws/r/cognito_identity_pool.html">aws_cognito_identity_pool</a>
                                </li>
                                <li>
                                    <a href="/docs/providers/aws/r/cognito_identity_pool_roles_attachment.html">aws_cognito_identity_pool_roles_attachment</a>
                                </li>
                                <li>
                                    <a href="/docs/providers/aws/r/cognito_identity_provider.html">aws_cognito_identity_provider</a>
                                </li>
                                <li>
                                    <a href="/docs/providers/aws/r/cognito_resource_server.html">aws_cognito_resource_server</a>
                                </li>
                                <li>
                                    <a href="/docs/providers/aws/r/cognito_user_group.html">aws_cognito_user_group</a>
                                </li>
                                <li>
                                    <a href="/docs/providers/aws/r/cognito_user_pool.html">aws_cognito_user_pool</a>
                                </li>
                                <li>
                                    <a href="/docs/providers/aws/r/cognito_user_pool_client.html">aws_cognito_user_pool_client</a>
                                </li>
                                <li>
                                    <a href="/docs/providers/aws/r/cognito_user_pool_domain.html">aws_cognito_user_pool_domain</a>
                                </li>
                            </ul>
                        </li>
                    </ul>
                </li>
                <li>
                    <a href="#">Config</a>
                    <ul class="nav">
                        <li>
                            <a href="#">Resources</a>
                            <ul class="nav nav-auto-expand">
                                <li>
                                    <a href="/docs/providers/aws/r/config_aggregate_authorization.html">aws_config_aggregate_authorization</a>
                                </li>
                                <li>
                                    <a href="/docs/providers/aws/r/config_configuration_aggregator.html">aws_config_configuration_aggregator</a>
                                </li>
                                <li>
                                    <a href="/docs/providers/aws/r/config_config_rule.html">aws_config_config_rule</a>
                                </li>
                                <li>
                                    <a href="/docs/providers/aws/r/config_configuration_recorder.html">aws_config_configuration_recorder</a>
                                </li>
                                <li>
                                    <a href="/docs/providers/aws/r/config_configuration_recorder_status.html">aws_config_configuration_recorder_status</a>
                                </li>
                                <li>
                                    <a href="/docs/providers/aws/r/config_delivery_channel.html">aws_config_delivery_channel</a>
                                </li>
                                <li>
                                    <a href="/docs/providers/aws/r/config_organization_custom_rule.html">aws_config_organization_custom_rule</a>
                                </li>
                                <li>
                                    <a href="/docs/providers/aws/r/config_organization_managed_rule.html">aws_config_organization_managed_rule</a>
                                </li>
                            </ul>
                        </li>
                    </ul>
                </li>
                <li>
                    <a href="#">Cost and Usage Report</a>
                    <ul class="nav">
                        <li>
                            <a href="#">Data Sources</a>
                            <ul class="nav nav-auto-expand">
                                <li>
                                    <a href="/docs/providers/aws/d/cur_report_definition.html">aws_cur_report_definition</a>
                                </li>
                            </ul>
                        </li>
                        <li>
                            <a href="#">Resources</a>
                            <ul class="nav nav-auto-expand">
                                <li>
                                    <a href="/docs/providers/aws/r/cur_report_definition.html">aws_cur_report_definition</a>
                                </li>
                            </ul>
                        </li>
                    </ul>
                </li>
                <li>
                    <a href="#">Data Lifecycle Manager (DLM)</a>
                    <ul class="nav">
                        <li>
                            <a href="#">Resources</a>
                            <ul class="nav nav-auto-expand">
                                <li>
                                    <a href="/docs/providers/aws/r/dlm_lifecycle_policy.html">aws_dlm_lifecycle_policy</a>
                                </li>
                            </ul>
                        </li>
                    </ul>
                </li>
                <li>
                    <a href="#">Database Migration Service (DMS)</a>
                    <ul class="nav">
                        <li>
                            <a href="#">Resources</a>
                            <ul class="nav nav-auto-expand">
                                <li>
                                    <a href="/docs/providers/aws/r/dms_certificate.html">aws_dms_certificate</a>
                                </li>
                                <li>
                                    <a href="/docs/providers/aws/r/dms_endpoint.html">aws_dms_endpoint</a>
                                </li>
                                <li>
                                    <a href="/docs/providers/aws/r/dms_event_subscription.html">aws_dms_event_subscription</a>
                                </li>
                                <li>
                                    <a href="/docs/providers/aws/r/dms_replication_instance.html">aws_dms_replication_instance</a>
                                </li>
                                <li>
                                    <a href="/docs/providers/aws/r/dms_replication_subnet_group.html">aws_dms_replication_subnet_group</a>
                                </li>
                                <li>
                                    <a href="/docs/providers/aws/r/dms_replication_task.html">aws_dms_replication_task</a>
                                </li>
                            </ul>
                        </li>
                    </ul>
                </li>
                <li>
                    <a href="#">DataPipeline</a>
                    <ul class="nav">
                        <li>
                            <a href="#">Resources</a>
                            <ul class="nav nav-auto-expand">
                                <li>
                                    <a href="/docs/providers/aws/r/datapipeline_pipeline.html">aws_datapipeline_pipeline</a>
                                </li>
                            </ul>
                        </li>
                    </ul>
                </li>
                <li>
                    <a href="#">DataSync</a>
                    <ul class="nav">
                        <li>
                            <a href="#">Resources</a>
                            <ul class="nav nav-auto-expand">
                                <li>
                                    <a href="/docs/providers/aws/r/datasync_agent.html">aws_datasync_agent</a>
                                </li>
                                <li>
                                    <a href="/docs/providers/aws/r/datasync_location_efs.html">aws_datasync_location_efs</a>
                                </li>
                                <li>
                                    <a href="/docs/providers/aws/r/datasync_location_nfs.html">aws_datasync_location_nfs</a>
                                </li>
                                <li>
                                    <a href="/docs/providers/aws/r/datasync_location_s3.html">aws_datasync_location_s3</a>
                                </li>
                                <li>
                                    <a href="/docs/providers/aws/r/datasync_location_smb.html">aws_datasync_location_smb</a>
                                </li>
                                <li>
                                    <a href="/docs/providers/aws/r/datasync_task.html">aws_datasync_task</a>
                                </li>
                            </ul>
                        </li>
                    </ul>
                </li>
                <li>
                    <a href="#">Device Farm</a>
                    <ul class="nav">
                        <li>
                            <a href="#">Resources</a>
                            <ul class="nav nav-auto-expand">
                                <li>
                                    <a href="/docs/providers/aws/r/devicefarm_project.html">aws_devicefarm_project</a>
                                </li>
                            </ul>
                        </li>
                    </ul>
                </li>
                <li>
                    <a href="#">Directory Service</a>
                    <ul class="nav">
                        <li>
                            <a href="#">Data Sources</a>
                            <ul class="nav nav-auto-expand">
                                <li>
                                    <a href="/docs/providers/aws/d/directory_service_directory.html">aws_directory_service_directory</a>
                                </li>
                            </ul>
                        </li>
                        <li>
                            <a href="#">Resources</a>
                            <ul class="nav nav-auto-expand">
                                <li>
                                    <a href="/docs/providers/aws/r/directory_service_directory.html">aws_directory_service_directory</a>
                                </li>
                                <li>
                                    <a href="/docs/providers/aws/r/directory_service_conditional_forwarder.html">aws_directory_service_conditional_forwarder</a>
                                </li>
                                <li>
                                    <a href="/docs/providers/aws/r/directory_service_log_subscription.html">aws_directory_service_log_subscription</a>
                                </li>
                            </ul>
                        </li>
                    </ul>
                </li>
                <li>
                    <a href="#">Direct Connect</a>
                    <ul class="nav">
                        <li>
                            <a href="#">Data Sources</a>
                            <ul class="nav nav-auto-expand">
                                <li>
                                    <a href="/docs/providers/aws/d/dx_gateway.html">aws_dx_gateway</a>
                                </li>
                            </ul>
                        </li>
                        <li>
                            <a href="#">Resources</a>
                            <ul class="nav nav-auto-expand">
                                <li>
                                    <a href="/docs/providers/aws/r/dx_bgp_peer.html">aws_dx_bgp_peer</a>
                                </li>
                                <li>
                                    <a href="/docs/providers/aws/r/dx_connection.html">aws_dx_connection</a>
                                </li>
                                <li>
                                    <a href="/docs/providers/aws/r/dx_connection_association.html">aws_dx_connection_association</a>
                                </li>
                                <li>
                                    <a href="/docs/providers/aws/r/dx_gateway.html">aws_dx_gateway</a>
                                </li>
                                <li>
                                    <a href="/docs/providers/aws/r/dx_gateway_association.html">aws_dx_gateway_association</a>
                                </li>
                                <li>
                                    <a href="/docs/providers/aws/r/dx_gateway_association_proposal.html">aws_dx_gateway_association_proposal</a>
                                </li>
                                <li>
                                    <a href="/docs/providers/aws/r/dx_hosted_private_virtual_interface.html">aws_dx_hosted_private_virtual_interface</a>
                                </li>
                                <li>
                                    <a href="/docs/providers/aws/r/dx_hosted_private_virtual_interface_accepter.html">aws_dx_hosted_private_virtual_interface_accepter</a>
                                </li>
                                <li>
                                    <a href="/docs/providers/aws/r/dx_hosted_public_virtual_interface.html">aws_dx_hosted_public_virtual_interface</a>
                                </li>
                                <li>
                                    <a href="/docs/providers/aws/r/dx_hosted_public_virtual_interface_accepter.html">aws_dx_hosted_public_virtual_interface_accepter</a>
                                </li>
                                <li>
                                    <a href="/docs/providers/aws/r/dx_hosted_transit_virtual_interface.html">aws_dx_hosted_transit_virtual_interface</a>
                                </li>
                                <li>
                                    <a href="/docs/providers/aws/r/dx_hosted_transit_virtual_interface_accepter.html">aws_dx_hosted_transit_virtual_interface_accepter</a>
                                </li>
                                <li>
                                    <a href="/docs/providers/aws/r/dx_lag.html">aws_dx_lag</a>
                                </li>
                                <li>
                                    <a href="/docs/providers/aws/r/dx_private_virtual_interface.html">aws_dx_private_virtual_interface</a>
                                </li>
                                <li>
                                    <a href="/docs/providers/aws/r/dx_public_virtual_interface.html">aws_dx_public_virtual_interface</a>
                                </li>
                                <li>
                                    <a href="/docs/providers/aws/r/dx_transit_virtual_interface.html">aws_dx_transit_virtual_interface</a>
                                </li>
                            </ul>
                        </li>
                    </ul>
                </li>
                <li>
                    <a href="#">DynamoDB</a>
                    <ul class="nav">
                        <li>
                            <a href="#">Data Sources</a>
                            <ul class="nav nav-auto-expand">
                                <li>
                                    <a href="/docs/providers/aws/d/dynamodb_table.html">aws_dynamodb_table</a>
                                </li>
                            </ul>
                        </li>
                        <li>
                            <a href="#">Resources</a>
                            <ul class="nav nav-auto-expand">
                                <li>
                                    <a href="/docs/providers/aws/r/dynamodb_global_table.html">aws_dynamodb_global_table</a>
                                </li>
                                <li>
                                    <a href="/docs/providers/aws/r/dynamodb_table.html">aws_dynamodb_table</a>
                                </li>
                                <li>
                                    <a href="/docs/providers/aws/r/dynamodb_table_item.html">aws_dynamodb_table_item</a>
                                </li>
                            </ul>
                        </li>
                    </ul>
                </li>
                <li>
                    <a href="#">DynamoDB Accelerator (DAX)</a>
                    <ul class="nav">
                        <li>
                            <a href="#">Resources</a>
                            <ul class="nav nav-auto-expand">
                                <li>
                                    <a href="/docs/providers/aws/r/dax_cluster.html">aws_dax_cluster</a>
                                </li>
                                <li>
                                    <a href="/docs/providers/aws/r/dax_parameter_group.html">aws_dax_parameter_group</a>
                                </li>
                                <li>
                                    <a href="/docs/providers/aws/r/dax_subnet_group.html">aws_dax_subnet_group</a>
                                </li>
                            </ul>
                        </li>
                    </ul>
                </li>
                <li>
                    <a href="#">DocumentDB</a>
                    <ul class="nav">
                        <li>
                            <a href="#">Resources</a>
                            <ul class="nav nav-auto-expand">
                                <li>
                                    <a href="/docs/providers/aws/r/docdb_cluster.html">aws_docdb_cluster</a>
                                </li>
                                <li>
                                    <a href="/docs/providers/aws/r/docdb_cluster_instance.html">aws_docdb_cluster_instance</a>
                                </li>
                                <li>
                                    <a href="/docs/providers/aws/r/docdb_cluster_parameter_group.html">aws_docdb_cluster_parameter_group</a>
                                </li>
                                <li>
                                    <a href="/docs/providers/aws/r/docdb_cluster_snapshot.html">aws_docdb_cluster_snapshot</a>
                                </li>
                                <li>
                                    <a href="/docs/providers/aws/r/docdb_subnet_group.html">aws_docdb_subnet_group</a>
                                </li>
                            </ul>
                        </li>
                    </ul>
                </li>
                <li>
                    <a href="#">EC2</a>
                    <ul class="nav">
                        <li>
                            <a href="#">Data Sources</a>
                            <ul class="nav nav-auto-expand">
                                <li>
                                    <a href="/docs/providers/aws/d/ami.html">aws_ami</a>
                                </li>
                                <li>
                                    <a href="/docs/providers/aws/d/ami_ids.html">aws_ami_ids</a>
                                </li>
                                <li>
                                    <a href="/docs/providers/aws/d/ebs_default_kms_key.html">aws_ebs_default_kms_key</a>
                                </li>
                                <li>
                                    <a href="/docs/providers/aws/d/ebs_encryption_by_default.html">aws_ebs_encryption_by_default</a>
                                </li>
                                <li>
                                    <a href="/docs/providers/aws/d/ebs_snapshot.html">aws_ebs_snapshot</a>
                                </li>
                                <li>
                                    <a href="/docs/providers/aws/d/ebs_snapshot_ids.html">aws_ebs_snapshot_ids</a>
                                </li>
                                <li>
                                    <a href="/docs/providers/aws/d/ebs_volume.html">aws_ebs_volume</a>
                                </li>
                                <li>
                                    <a href="/docs/providers/aws/d/ec2_instance_type_offering.html">aws_ec2_instance_type_offering</a>
                                </li>
                                <li>
                                    <a href="/docs/providers/aws/d/ec2_instance_type_offerings.html">aws_ec2_instance_type_offerings</a>
                                </li>
                                <li>
                                    <a href="/docs/providers/aws/d/ec2_transit_gateway.html">aws_ec2_transit_gateway</a>
                                </li>
                                <li>
                                    <a href="/docs/providers/aws/d/ec2_transit_gateway_dx_gateway_attachment.html">aws_ec2_transit_gateway_dx_gateway_attachment</a>
                                </li>
                                <li>
                                    <a href="/docs/providers/aws/d/ec2_transit_gateway_route_table.html">aws_ec2_transit_gateway_route_table</a>
                                </li>
                                <li>
                                    <a href="/docs/providers/aws/d/ec2_transit_gateway_vpc_attachment.html">aws_ec2_transit_gateway_vpc_attachment</a>
                                </li>
                                <li>
                                    <a href="/docs/providers/aws/d/ec2_transit_gateway_vpn_attachment.html">aws_ec2_transit_gateway_vpn_attachment</a>
                                </li>
                                <li>
                                    <a href="/docs/providers/aws/d/eip.html">aws_eip</a>
                                </li>
                                <li>
                                    <a href="/docs/providers/aws/d/instance.html">aws_instance</a>
                                </li>
                                <li>
                                    <a href="/docs/providers/aws/d/instances.html">aws_instances</a>
                                </li>
                                <li>
                                    <a href="/docs/providers/aws/d/launch_template.html">aws_launch_template</a>
                                </li>
                            </ul>
                        </li>
                        <li>
                            <a href="#">Resources</a>
                            <ul class="nav nav-auto-expand">
                                <li>
                                    <a href="/docs/providers/aws/r/ami.html">aws_ami</a>
                                </li>
                                <li>
                                    <a href="/docs/providers/aws/r/ami_copy.html">aws_ami_copy</a>
                                </li>
                                <li>
                                    <a href="/docs/providers/aws/r/ami_from_instance.html">aws_ami_from_instance</a>
                                </li>
                                <li>
                                    <a href="/docs/providers/aws/r/ami_launch_permission.html">aws_ami_launch_permission</a>
                                </li>
                                <li>
                                    <a href="/docs/providers/aws/r/ebs_default_kms_key.html">aws_ebs_default_kms_key</a>
                                </li>
                                <li>
                                    <a href="/docs/providers/aws/r/ebs_encryption_by_default.html">aws_ebs_encryption_by_default</a>
                                </li>
                                <li>
                                    <a href="/docs/providers/aws/r/ebs_snapshot.html">aws_ebs_snapshot</a>
                                </li>
                                <li>
                                    <a href="/docs/providers/aws/r/ebs_snapshot_copy.html">aws_ebs_snapshot_copy</a>
                                </li>
                                <li>
                                    <a href="/docs/providers/aws/r/ebs_volume.html">aws_ebs_volume</a>
                                </li>
                                <li>
                                    <a href="/docs/providers/aws/r/ec2_availability_zone_group.html">aws_ec2_availability_zone_group</a>
                                </li>
                                <li>
                                    <a href="/docs/providers/aws/r/ec2_capacity_reservation.html">aws_ec2_capacity_reservation</a>
                                </li>
                                <li>
                                    <a href="/docs/providers/aws/r/ec2_client_vpn_endpoint.html">aws_ec2_client_vpn_endpoint</a>
                                </li>
                                <li>
                                    <a href="/docs/providers/aws/r/ec2_client_vpn_network_association.html">aws_ec2_client_vpn_network_association</a>
                                </li>
                                <li>
                                    <a href="/docs/providers/aws/r/ec2_fleet.html">aws_ec2_fleet</a>
                                </li>
                                <li>
                                    <a href="/docs/providers/aws/r/ec2_traffic_mirror_filter.html">aws_ec2_traffic_mirror_filter</a>
                                </li>
                                <li>
                                    <a href="/docs/providers/aws/r/ec2_traffic_mirror_filter_rule.html">aws_ec2_traffic_mirror_filter_rule</a>
                                </li>
                                <li>
                                    <a href="/docs/providers/aws/r/ec2_traffic_mirror_target.html">aws_ec2_traffic_mirror_target</a>
                                </li>
                                <li>
                                    <a href="/docs/providers/aws/r/ec2_traffic_mirror_session.html">aws_ec2_traffic_mirror_session</a>
                                </li>
                                <li>
                                    <a href="/docs/providers/aws/r/ec2_transit_gateway.html">aws_ec2_transit_gateway</a>
                                </li>
                                <li>
                                    <a href="/docs/providers/aws/r/ec2_transit_gateway_route.html">aws_ec2_transit_gateway_route</a>
                                </li>
                                <li>
                                    <a href="/docs/providers/aws/r/ec2_transit_gateway_route_table.html">aws_ec2_transit_gateway_route_table</a>
                                </li>
                                <li>
                                    <a href="/docs/providers/aws/r/ec2_transit_gateway_route_table_association.html">aws_ec2_transit_gateway_route_table_association</a>
                                </li>
                                <li>
                                    <a href="/docs/providers/aws/r/ec2_transit_gateway_route_table_propagation.html">aws_ec2_transit_gateway_route_table_propagation</a>
                                </li>
                                <li>
                                    <a href="/docs/providers/aws/r/ec2_transit_gateway_vpc_attachment.html">aws_ec2_transit_gateway_vpc_attachment</a>
                                </li>
                                <li>
                                    <a href="/docs/providers/aws/r/ec2_transit_gateway_vpc_attachment_accepter.html">aws_ec2_transit_gateway_vpc_attachment_accepter</a>
                                </li>
                                <li>
                                    <a href="/docs/providers/aws/r/eip.html">aws_eip</a>
                                </li>
                                <li>
                                    <a href="/docs/providers/aws/r/eip_association.html">aws_eip_association</a>
                                </li>
                                <li>
                                    <a href="/docs/providers/aws/r/instance.html">aws_instance</a>
                                </li>
                                <li>
                                    <a href="/docs/providers/aws/r/key_pair.html">aws_key_pair</a>
                                </li>
                                <li>
                                    <a href="/docs/providers/aws/r/launch_configuration.html">aws_launch_configuration</a>
                                </li>
                                <li>
                                    <a href="/docs/providers/aws/r/launch_template.html">aws_launch_template</a>
                                </li>
                                <li>
                                    <a href="/docs/providers/aws/r/placement_group.html">aws_placement_group</a>
                                </li>
                                <li>
                                    <a href="/docs/providers/aws/r/snapshot_create_volume_permission.html">aws_snapshot_create_volume_permission</a>
                                </li>
                                <li>
                                    <a href="/docs/providers/aws/r/spot_datafeed_subscription.html">aws_spot_datafeed_subscription</a>
                                </li>
                                <li>
                                    <a href="/docs/providers/aws/r/spot_fleet_request.html">aws_spot_fleet_request</a>
                                </li>
                                <li>
                                    <a href="/docs/providers/aws/r/spot_instance_request.html">aws_spot_instance_request</a>
                                </li>
                                <li>
                                    <a href="/docs/providers/aws/r/volume_attachment.html">aws_volume_attachment</a>
                                </li>
                            </ul>
                        </li>
                    </ul>
                </li>
                <li>
                    <a href="#">ECR</a>
                    <ul class="nav">
                        <li>
                            <a href="#">Data Sources</a>
                            <ul class="nav nav-auto-expand">
                                <li>
                                    <a href="/docs/providers/aws/d/ecr_image.html">aws_ecr_image</a>
                                </li>
                                <li>
                                    <a href="/docs/providers/aws/d/ecr_repository.html">aws_ecr_repository</a>
                                </li>
                            </ul>
                        </li>
                        <li>
                            <a href="#">Resources</a>
                            <ul class="nav nav-auto-expand">
                                <li>
                                    <a href="/docs/providers/aws/r/ecr_lifecycle_policy.html">aws_ecr_lifecycle_policy</a>
                                </li>
                                <li>
                                    <a href="/docs/providers/aws/r/ecr_repository.html">aws_ecr_repository</a>
                                </li>
                                <li>
                                    <a href="/docs/providers/aws/r/ecr_repository_policy.html">aws_ecr_repository_policy</a>
                                </li>
                            </ul>
                        </li>
                    </ul>
                </li>
                <li>
                    <a href="#">ECS</a>
                    <ul class="nav">
                        <li>
                            <a href="#">Data Sources</a>
                            <ul class="nav nav-auto-expand">
                                <li>
                                    <a href="/docs/providers/aws/d/ecs_cluster.html">aws_ecs_cluster</a>
                                </li>
                                <li>
                                    <a href="/docs/providers/aws/d/ecs_container_definition.html">aws_ecs_container_definition</a>
                                </li>
                                <li>
                                    <a href="/docs/providers/aws/d/ecs_service.html">aws_ecs_service</a>
                                </li>
                                <li>
                                    <a href="/docs/providers/aws/d/ecs_task_definition.html">aws_ecs_task_definition</a>
                                </li>
                            </ul>
                        </li>
                        <li>
                            <a href="#">Resources</a>
                            <ul class="nav nav-auto-expand">
                                <li>
                                    <a href="/docs/providers/aws/r/ecs_capacity_provider.html">aws_ecs_capacity_provider</a>
                                </li>
                                <li>
                                    <a href="/docs/providers/aws/r/ecs_cluster.html">aws_ecs_cluster</a>
                                </li>
                                <li>
                                    <a href="/docs/providers/aws/r/ecs_service.html">aws_ecs_service</a>
                                </li>
                                <li>
                                    <a href="/docs/providers/aws/r/ecs_task_definition.html">aws_ecs_task_definition</a>
                                </li>
                            </ul>
                        </li>
                    </ul>
                </li>
                <li>
                    <a href="#">EFS</a>
                    <ul class="nav">
                        <li>
                            <a href="#">Data Sources</a>
                            <ul class="nav nav-auto-expand">
                                <li>
                                    <a href="/docs/providers/aws/d/efs_file_system.html">aws_efs_file_system</a>
                                </li>
                                <li>
                                    <a href="/docs/providers/aws/d/efs_mount_target.html">aws_efs_mount_target</a>
                                </li>
                            </ul>
                        </li>
                        <li>
                            <a href="#">Resources</a>
                            <ul class="nav nav-auto-expand">
                                <li>
                                    <a href="/docs/providers/aws/r/efs_file_system.html">aws_efs_file_system</a>
                                </li>
                                <li>
                                    <a href="/docs/providers/aws/r/efs_mount_target.html">aws_efs_mount_target</a>
                                </li>
                            </ul>
                        </li>
                    </ul>
                </li>
                <li>
                    <a href="#">EKS</a>
                    <ul class="nav">
                        <li>
                            <a href="#">Data Sources</a>
                            <ul class="nav nav-auto-expand">
                                <li>
                                    <a href="/docs/providers/aws/d/eks_cluster.html">aws_eks_cluster</a>
                                </li>
                                <li>
                                    <a href="/docs/providers/aws/d/eks_cluster_auth.html">aws_eks_cluster_auth</a>
                                </li>
                            </ul>
                        </li>
                        <li>
                            <a href="#">Resources</a>
                            <ul class="nav nav-auto-expand">
                                <li>
                                    <a href="/docs/providers/aws/r/eks_cluster.html">aws_eks_cluster</a>
                                </li>
                                <li>
                                    <a href="/docs/providers/aws/r/eks_fargate_profile.html">aws_eks_fargate_profile</a>
                                </li>
                                <li>
                                    <a href="/docs/providers/aws/r/eks_node_group.html">aws_eks_node_group</a>
                                </li>
                            </ul>
                        </li>
                    </ul>
                </li>
                <li>
                    <a href="#">ElastiCache</a>
                    <ul class="nav">
                        <li>
                            <a href="#">Data Sources</a>
                            <ul class="nav nav-auto-expand">
                                <li>
                                    <a href="/docs/providers/aws/d/elasticache_cluster.html">aws_elasticache_cluster</a>
                                </li>
                                <li>
                                    <a href="/docs/providers/aws/d/elasticache_replication_group.html">aws_elasticache_replication_group</a>
                                </li>
                            </ul>
                        </li>
                        <li>
                            <a href="#">Resources</a>
                            <ul class="nav nav-auto-expand">
                                <li>
                                    <a href="/docs/providers/aws/r/elasticache_cluster.html">aws_elasticache_cluster</a>
                                </li>
                                <li>
                                    <a href="/docs/providers/aws/r/elasticache_parameter_group.html">aws_elasticache_parameter_group</a>
                                </li>
                                <li>
                                    <a href="/docs/providers/aws/r/elasticache_replication_group.html">aws_elasticache_replication_group</a>
                                </li>
                                <li>
                                    <a href="/docs/providers/aws/r/elasticache_security_group.html">aws_elasticache_security_group</a>
                                </li>
                                <li>
                                    <a href="/docs/providers/aws/r/elasticache_subnet_group.html">aws_elasticache_subnet_group</a>
                                </li>
                            </ul>
                        </li>
                    </ul>
                </li>
                <li>
                    <a href="#">Elastic Beanstalk</a>
                    <ul class="nav">
                        <li>
                            <a href="#">Data Sources</a>
                            <ul class="nav nav-auto-expand">
                                <li>
                                    <a href="/docs/providers/aws/d/elastic_beanstalk_application.html">aws_elastic_beanstalk_application</a>
                                </li>
                                <li>
                                    <a href="/docs/providers/aws/d/elastic_beanstalk_hosted_zone.html">aws_elastic_beanstalk_hosted_zone</a>
                                </li>
                                <li>
                                    <a href="/docs/providers/aws/d/elastic_beanstalk_solution_stack.html">aws_elastic_beanstalk_solution_stack</a>
                                </li>
                            </ul>
                        </li>
                        <li>
                            <a href="#">Resources</a>
                            <ul class="nav nav-auto-expand">
                                <li>
                                    <a href="/docs/providers/aws/r/elastic_beanstalk_application.html">aws_elastic_beanstalk_application</a>
                                </li>
                                <li>
                                    <a href="/docs/providers/aws/r/elastic_beanstalk_application_version.html">aws_elastic_beanstalk_application_version</a>
                                </li>
                                <li>
                                    <a href="/docs/providers/aws/r/elastic_beanstalk_configuration_template.html">aws_elastic_beanstalk_configuration_template</a>
                                </li>
                                <li>
                                    <a href="/docs/providers/aws/r/elastic_beanstalk_environment.html">aws_elastic_beanstalk_environment</a>
                                </li>
                            </ul>
                        </li>
                    </ul>
                </li>
                <li>
                    <a href="#">Elastic Load Balancing (ELB Classic)</a>
                    <ul class="nav">
                        <li>
                            <a href="#">Data Sources</a>
                            <ul class="nav nav-auto-expand">
                                <li>
                                    <a href="/docs/providers/aws/d/elb.html">aws_elb</a>
                                </li>
                                <li>
                                    <a href="/docs/providers/aws/d/elb_hosted_zone_id.html">aws_elb_hosted_zone_id</a>
                                </li>
                                <li>
                                    <a href="/docs/providers/aws/d/elb_service_account.html">aws_elb_service_account</a>
                                </li>
                            </ul>
                        </li>
                        <li>
                            <a href="#">Resources</a>
                            <ul class="nav nav-auto-expand">
                                <li>
                                    <a href="/docs/providers/aws/r/app_cookie_stickiness_policy.html">aws_app_cookie_stickiness_policy</a>
                                </li>
                                <li>
                                    <a href="/docs/providers/aws/r/elb.html">aws_elb</a>
                                </li>
                                <li>
                                    <a href="/docs/providers/aws/r/elb_attachment.html">aws_elb_attachment</a>
                                </li>
                                <li>
                                    <a href="/docs/providers/aws/r/lb_cookie_stickiness_policy.html">aws_lb_cookie_stickiness_policy</a>
                                </li>
                                <li>
                                    <a href="/docs/providers/aws/r/lb_ssl_negotiation_policy.html">aws_lb_ssl_negotiation_policy</a>
                                </li>
                                <li>
                                    <a href="/docs/providers/aws/r/load_balancer_backend_server_policy.html">aws_load_balancer_backend_server_policy</a>
                                </li>
                                <li>
                                    <a href="/docs/providers/aws/r/load_balancer_listener_policy.html">aws_load_balancer_listener_policy</a>
                                </li>
                                <li>
                                    <a href="/docs/providers/aws/r/load_balancer_policy.html">aws_load_balancer_policy</a>
                                </li>
                                <li>
                                    <a href="/docs/providers/aws/r/proxy_protocol_policy.html">aws_proxy_protocol_policy</a>
                                </li>
                            </ul>
                        </li>
                    </ul>
                </li>
                <li>
                    <a href="#">Elastic Load Balancing v2 (ALB/NLB)</a>
                    <ul class="nav">
                        <li>
                            <a href="#">Data Sources</a>
                            <ul class="nav nav-auto-expand">
                                <li>
                                    <a href="/docs/providers/aws/d/lb.html">aws_alb</a>
                                </li>
                                <li>
                                    <a href="/docs/providers/aws/d/lb_listener.html">aws_alb_listener</a>
                                </li>
                                <li>
                                    <a href="/docs/providers/aws/d/lb_target_group.html">aws_alb_target_group</a>
                                </li>
                                <li>
                                    <a href="/docs/providers/aws/d/lb.html">aws_lb</a>
                                </li>
                                <li>
                                    <a href="/docs/providers/aws/d/lb_listener.html">aws_lb_listener</a>
                                </li>
                                <li>
                                    <a href="/docs/providers/aws/d/lb_target_group.html">aws_lb_target_group</a>
                                </li>
                            </ul>
                        </li>
                        <li>
                            <a href="#">Resources</a>
                            <ul class="nav nav-auto-expand">
                                <li>
                                    <a href="/docs/providers/aws/r/lb.html">aws_lb</a>
                                </li>
                                <li>
                                    <a href="/docs/providers/aws/r/lb_listener.html">aws_lb_listener</a>
                                </li>
                                <li>
                                    <a href="/docs/providers/aws/r/lb_listener_certificate.html">aws_lb_listener_certificate</a>
                                </li>
                                <li>
                                    <a href="/docs/providers/aws/r/lb_listener_rule.html">aws_lb_listener_rule</a>
                                </li>
                                <li>
                                    <a href="/docs/providers/aws/r/lb_target_group.html">aws_lb_target_group</a>
                                </li>
                                <li>
                                    <a href="/docs/providers/aws/r/lb_target_group_attachment.html">aws_lb_target_group_attachment</a>
                                </li>
                            </ul>
                        </li>
                    </ul>
                </li>
                <li>
                    <a href="#">Elastic Map Reduce (EMR)</a>
                    <ul class="nav">
                        <li>
                            <a href="#">Resources</a>
                            <ul class="nav nav-auto-expand">
                                <li>
                                    <a href="/docs/providers/aws/r/emr_cluster.html">aws_emr_cluster</a>
                                </li>
                                <li>
                                    <a href="/docs/providers/aws/r/emr_instance_group.html">aws_emr_instance_group</a>
                                </li>
                                <li>
                                    <a href="/docs/providers/aws/r/emr_security_configuration.html">aws_emr_security_configuration</a>
                                </li>
                            </ul>
                        </li>
                    </ul>
                </li>
                <li>
                    <a href="#">ElasticSearch</a>
                    <ul class="nav">
                        <li>
                            <a href="#">Data Sources</a>
                            <ul class="nav nav-auto-expand">
                                <li>
                                    <a href="/docs/providers/aws/d/elasticsearch_domain.html">aws_elasticsearch_domain</a>
                                </li>
                            </ul>
                        </li>
                        <li>
                            <a href="#">Resources</a>
                            <ul class="nav nav-auto-expand">
                                <li>
                                    <a href="/docs/providers/aws/r/elasticsearch_domain.html">aws_elasticsearch_domain</a>
                                </li>
                                <li>
                                    <a href="/docs/providers/aws/r/elasticsearch_domain_policy.html">aws_elasticsearch_domain_policy</a>
                                </li>
                            </ul>
                        </li>
                    </ul>
                </li>
                <li>
                    <a href="#">Elastic Transcoder</a>
                    <ul class="nav">
                        <li>
                            <a href="#">Resources</a>
                            <ul class="nav nav-auto-expand">
                                <li>
                                    <a href="/docs/providers/aws/r/elastictranscoder_pipeline.html">aws_elastictranscoder_pipeline</a>
                                </li>
                                <li>
                                    <a href="/docs/providers/aws/r/elastictranscoder_preset.html">aws_elastictranscoder_preset</a>
                                </li>
                            </ul>
                        </li>
                    </ul>
                </li>
                <li>
                    <a href="#">Firewall Manager (FMS)</a>
                    <ul class="nav">
                        <li>
                            <a href="#">Resources</a>
                            <ul class="nav nav-auto-expand">
                                <li>
                                    <a href="/docs/providers/aws/r/fms_admin_account.html">aws_fms_admin_account</a>
                                </li>
                            </ul>
                        </li>
                    </ul>
                </li>
                <li>
                    <a href="#">File System (FSx)</a>
                    <ul class="nav">
                        <li>
                            <a href="#">Resources</a>
                            <ul class="nav nav-auto-expand">
                                <li>
                                    <a href="/docs/providers/aws/r/fsx_lustre_file_system.html">aws_fsx_lustre_file_system</a>
                                </li>
                                <li>
                                    <a href="/docs/providers/aws/r/fsx_windows_file_system.html">aws_fsx_windows_file_system</a>
                                </li>
                            </ul>
                        </li>
                    </ul>
                </li>
                <li>
                    <a href="#">Gamelift</a>
                    <ul class="nav">
                        <li>
                            <a href="#">Resources</a>
                            <ul class="nav nav-auto-expand">
                                <li>
                                    <a href="/docs/providers/aws/r/gamelift_alias.html">aws_gamelift_alias</a>
                                </li>
                                <li>
                                    <a href="/docs/providers/aws/r/gamelift_build.html">aws_gamelift_build</a>
                                </li>
                                <li>
                                    <a href="/docs/providers/aws/r/gamelift_fleet.html">aws_gamelift_fleet</a>
                                </li>
                                <li>
                                    <a href="/docs/providers/aws/r/gamelift_game_session_queue.html">aws_gamelift_game_session_queue</a>
                                </li>
                            </ul>
                        </li>
                    </ul>
                </li>
                <li>
                    <a href="#">Glacier</a>
                    <ul class="nav">
                        <li>
                            <a href="#">Resources</a>
                            <ul class="nav nav-auto-expand">
                                <li>
                                    <a href="/docs/providers/aws/r/glacier_vault.html">aws_glacier_vault</a>
                                </li>
                                <li>
                                    <a href="/docs/providers/aws/r/glacier_vault_lock.html">aws_glacier_vault_lock</a>
                                </li>
                            </ul>
                        </li>
                    </ul>
                </li>
                <li>
                    <a href="#">Global Accelerator</a>
                    <ul class="nav">
                        <li>
                            <a href="#">Resources</a>
                            <ul class="nav nav-auto-expand">
                                <li>
                                    <a href="/docs/providers/aws/r/globalaccelerator_accelerator.html">aws_globalaccelerator_accelerator</a>
                                </li>
                                <li>
                                    <a href="/docs/providers/aws/r/globalaccelerator_endpoint_group.html">aws_globalaccelerator_endpoint_group</a>
                                </li>
                                <li>
                                    <a href="/docs/providers/aws/r/globalaccelerator_listener.html">aws_globalaccelerator_listener</a>
                                </li>
                            </ul>
                        </li>
                    </ul>
                </li>
                <li>
                    <a href="#">Glue</a>
                    <ul class="nav">
                        <li>
                            <a href="#">Data Sources</a>
                            <ul class="nav nav-auto-expand">
                                <li>
                                    <a href="/docs/providers/aws/d/glue_script.html">aws_glue_script</a>
                                </li>
                            </ul>
                        </li>
                        <li>
                            <a href="#">Resources</a>
                            <ul class="nav nav-auto-expand">
                                <li>
                                    <a href="/docs/providers/aws/r/glue_catalog_database.html">aws_glue_catalog_database</a>
                                </li>
                                <li>
                                    <a href="/docs/providers/aws/r/glue_catalog_table.html">aws_glue_catalog_table</a>
                                </li>
                                <li>
                                    <a href="/docs/providers/aws/r/glue_classifier.html">aws_glue_classifier</a>
                                </li>
                                <li>
                                    <a href="/docs/providers/aws/r/glue_connection.html">aws_glue_connection</a>
                                </li>
                                <li>
                                    <a href="/docs/providers/aws/r/glue_crawler.html">aws_glue_crawler</a>
                                </li>
                                <li>
                                    <a href="/docs/providers/aws/r/glue_job.html">aws_glue_job</a>
                                </li>
                                <li>
                                    <a href="/docs/providers/aws/r/glue_security_configuration.html">aws_glue_security_configuration</a>
                                </li>
                                <li>
                                    <a href="/docs/providers/aws/r/glue_trigger.html">aws_glue_trigger</a>
                                </li>
                                <li>
                                    <a href="/docs/providers/aws/r/glue_workflow.html">aws_glue_workflow</a>
                                </li>
                            </ul>
                        </li>
                    </ul>
                </li>
                <li>
                    <a href="#">GuardDuty</a>
                    <ul class="nav">
                        <li>
                            <a href="#">Data Sources</a>
                            <ul class="nav nav-auto-expand">
                                <li>
                                    <a href="/docs/providers/aws/d/guardduty_detector.html">aws_guardduty_detector</a>
                                </li>
                            </ul>
                        </li>
                        <li>
                            <a href="#">Resources</a>
                            <ul class="nav nav-auto-expand">
                                <li>
                                    <a href="/docs/providers/aws/r/guardduty_detector.html">aws_guardduty_detector</a>
                                </li>
                                <li>
                                    <a href="/docs/providers/aws/r/guardduty_invite_accepter.html">aws_guardduty_invite_accepter</a>
                                </li>
                                <li>
                                    <a href="/docs/providers/aws/r/guardduty_ipset.html">aws_guardduty_ipset</a>
                                </li>
                                <li>
                                    <a href="/docs/providers/aws/r/guardduty_member.html">aws_guardduty_member</a>
                                </li>
                                <li>
                                    <a href="/docs/providers/aws/r/guardduty_threatintelset.html">aws_guardduty_threatintelset</a>
                                </li>
                            </ul>
                        </li>
                    </ul>
                </li>
                <li>
                    <a href="#">IAM</a>
                    <ul class="nav">
                        <li>
                            <a href="#">Data Sources</a>
                            <ul class="nav nav-auto-expand">
                                <li>
                                    <a href="/docs/providers/aws/d/iam_account_alias.html">aws_iam_account_alias</a>
                                </li>
                                <li>
                                    <a href="/docs/providers/aws/d/iam_group.html">aws_iam_group</a>
                                </li>
                                <li>
                                    <a href="/docs/providers/aws/d/iam_instance_profile.html">aws_iam_instance_profile</a>
                                </li>
                                <li>
                                    <a href="/docs/providers/aws/d/iam_policy.html">aws_iam_policy</a>
                                </li>
                                <li>
                                    <a href="/docs/providers/aws/d/iam_policy_document.html">aws_iam_policy_document</a>
                                </li>
                                <li>
                                    <a href="/docs/providers/aws/d/iam_role.html">aws_iam_role</a>
                                </li>
                                <li>
                                    <a href="/docs/providers/aws/d/iam_server_certificate.html">aws_iam_server_certificate</a>
                                </li>
                                <li>
                                    <a href="/docs/providers/aws/d/iam_user.html">aws_iam_user</a>
                                </li>
                            </ul>
                        </li>
                        <li>
                            <a href="#">Resources</a>
                            <ul class="nav nav-auto-expand">
                                <li>
                                    <a href="/docs/providers/aws/r/iam_access_key.html">aws_iam_access_key</a>
                                </li>
                                <li>
                                    <a href="/docs/providers/aws/r/iam_account_alias.html">aws_iam_account_alias</a>
                                </li>
                                <li>
                                    <a href="/docs/providers/aws/r/iam_account_password_policy.html">aws_iam_account_password_policy</a>
                                </li>
                                <li>
                                    <a href="/docs/providers/aws/r/iam_group.html">aws_iam_group</a>
                                </li>
                                <li>
                                    <a href="/docs/providers/aws/r/iam_group_membership.html">aws_iam_group_membership</a>
                                </li>
                                <li>
                                    <a href="/docs/providers/aws/r/iam_group_policy.html">aws_iam_group_policy</a>
                                </li>
                                <li>
                                    <a href="/docs/providers/aws/r/iam_group_policy_attachment.html">aws_iam_group_policy_attachment</a>
                                </li>
                                <li>
                                    <a href="/docs/providers/aws/r/iam_instance_profile.html">aws_iam_instance_profile</a>
                                </li>
                                <li>
                                    <a href="/docs/providers/aws/r/iam_openid_connect_provider.html">aws_iam_openid_connect_provider</a>
                                </li>
                                <li>
                                    <a href="/docs/providers/aws/r/iam_policy.html">aws_iam_policy</a>
                                </li>
                                <li>
                                    <a href="/docs/providers/aws/r/iam_policy_attachment.html">aws_iam_policy_attachment</a>
                                </li>
                                <li>
                                    <a href="/docs/providers/aws/r/iam_role.html">aws_iam_role</a>
                                </li>
                                <li>
                                    <a href="/docs/providers/aws/r/iam_role_policy.html">aws_iam_role_policy</a>
                                </li>
                                <li>
                                    <a href="/docs/providers/aws/r/iam_role_policy_attachment.html">aws_iam_role_policy_attachment</a>
                                </li>
                                <li>
                                    <a href="/docs/providers/aws/r/iam_saml_provider.html">aws_iam_saml_provider</a>
                                </li>
                                <li>
                                    <a href="/docs/providers/aws/r/iam_server_certificate.html">aws_iam_server_certificate</a>
                                </li>
                                <li>
                                    <a href="/docs/providers/aws/r/iam_service_linked_role.html">aws_iam_service_linked_role</a>
                                </li>
                                <li>
                                    <a href="/docs/providers/aws/r/iam_user.html">aws_iam_user</a>
                                </li>
                                <li>
                                    <a href="/docs/providers/aws/r/iam_user_group_membership.html">aws_iam_user_group_membership</a>
                                </li>
                                <li>
                                    <a href="/docs/providers/aws/r/iam_user_login_profile.html">aws_iam_user_login_profile</a>
                                </li>
                                <li>
                                    <a href="/docs/providers/aws/r/iam_user_policy.html">aws_iam_user_policy</a>
                                </li>
                                <li>
                                    <a href="/docs/providers/aws/r/iam_user_policy_attachment.html">aws_iam_user_policy_attachment</a>
                                </li>
                                <li>
                                    <a href="/docs/providers/aws/r/iam_user_ssh_key.html">aws_iam_user_ssh_key</a>
                                </li>
                            </ul>
                        </li>
                    </ul>
                </li>
                <li>
                    <a href="#">IoT</a>
                    <ul class="nav">
                        <li>
                            <a href="#">Data Sources</a>
                            <ul class="nav nav-auto-expand">
                                <li>
                                    <a href="/docs/providers/aws/d/iot_endpoint.html">aws_iot_endpoint</a>
                                </li>
                            </ul>
                        </li>
                        <li>
                            <a href="#">Resources</a>
                            <ul class="nav nav-auto-expand">
                                <li>
                                    <a href="/docs/providers/aws/r/iot_certificate.html">aws_iot_certificate</a>
                                </li>
                                <li>
                                    <a href="/docs/providers/aws/r/iot_policy.html">aws_iot_policy</a>
                                </li>
                                <li>
                                    <a href="/docs/providers/aws/r/iot_policy_attachment.html">aws_iot_policy_attachment</a>
                                </li>
                                <li>
                                    <a href="/docs/providers/aws/r/iot_topic_rule.html">aws_iot_topic_rule</a>
                                </li>
                                <li>
                                    <a href="/docs/providers/aws/r/iot_thing.html">aws_iot_thing</a>
                                </li>
                                <li>
                                    <a href="/docs/providers/aws/r/iot_thing_principal_attachment.html">aws_iot_thing_principal_attachment</a>
                                </li>
                                <li>
                                    <a href="/docs/providers/aws/r/iot_thing_type.html">aws_iot_thing_type</a>
                                </li>
                                <li>
                                    <a href="/docs/providers/aws/r/iot_role_alias.html">aws_iot_role_alias</a>
                                </li>
                            </ul>
                        </li>
                    </ul>
                </li>
                <li>
                    <a href="#">Inspector</a>
                    <ul class="nav">
                        <li>
                            <a href="#">Data Sources</a>
                            <ul class="nav nav-auto-expand">
                                <li>
                                    <a href="/docs/providers/aws/d/inspector_rules_packages.html">aws_inspector_rules_packages</a>
                                </li>
                            </ul>
                        </li>
                        <li>
                            <a href="#">Resources</a>
                            <ul class="nav nav-auto-expand">
                                <li>
                                    <a href="/docs/providers/aws/r/inspector_assessment_target.html">aws_inspector_assessment_target</a>
                                </li>
                                <li>
                                    <a href="/docs/providers/aws/r/inspector_assessment_template.html">aws_inspector_assessment_template</a>
                                </li>
                                <li>
                                    <a href="/docs/providers/aws/r/inspector_resource_group.html">aws_inspector_resource_group</a>
                                </li>
                            </ul>
                        </li>
                    </ul>
                </li>
                <li>
                    <a href="#">Kinesis</a>
                    <ul class="nav">
                        <li>
                            <a href="#">Data Sources</a>
                            <ul class="nav nav-auto-expand">
                                <li>
                                    <a href="/docs/providers/aws/d/kinesis_stream.html">aws_kinesis_stream</a>
                                </li>
                            </ul>
                        </li>
                        <li>
                            <a href="#">Resources</a>
                            <ul class="nav nav-auto-expand">
                                <li>
                                    <a href="/docs/providers/aws/r/kinesis_analytics_application.html">aws_kinesis_analytics_application</a>
                                </li>
                                <li>
                                    <a href="/docs/providers/aws/r/kinesis_stream.html">aws_kinesis_stream</a>
                                </li>
                            </ul>
                        </li>
                    </ul>
                </li>
                <li>
                    <a href="#">Kinesis Firehose</a>
                    <ul class="nav">
                        <li>
                            <a href="#">Resources</a>
                            <ul class="nav nav-auto-expand">
                                <li>
                                    <a href="/docs/providers/aws/r/kinesis_firehose_delivery_stream.html">aws_kinesis_firehose_delivery_stream</a>
                                </li>
                            </ul>
                        </li>
                    </ul>
                </li>
                <li>
                    <a href="#">Kinesis Video</a>
                    <ul class="nav">
                        <li>
                            <a href="#">Resources</a>
                            <ul class="nav nav-auto-expand">
                                <li>
                                    <a href="/docs/providers/aws/r/kinesis_video_stream.html">aws_kinesis_video_stream</a>
                                </li>
                            </ul>
                        </li>
                    </ul>
                </li>
                <li>
                    <a href="#">KMS</a>
                    <ul class="nav">
                        <li>
                            <a href="#">Data Sources</a>
                            <ul class="nav nav-auto-expand">
                                <li>
                                    <a href="/docs/providers/aws/d/kms_alias.html">aws_kms_alias</a>
                                </li>
                                <li>
                                    <a href="/docs/providers/aws/d/kms_ciphertext.html">aws_kms_ciphertext</a>
                                </li>
                                <li>
                                    <a href="/docs/providers/aws/d/kms_key.html">aws_kms_key</a>
                                </li>
                                <li>
                                    <a href="/docs/providers/aws/d/kms_secrets.html">aws_kms_secrets</a>
                                </li>
                            </ul>
                        </li>
                        <li>
                            <a href="#">Resources</a>
                            <ul class="nav nav-auto-expand">
                                <li>
                                    <a href="/docs/providers/aws/r/kms_alias.html">aws_kms_alias</a>
                                </li>
                                <li>
                                    <a href="/docs/providers/aws/r/kms_external_key.html">aws_kms_external_key</a>
                                </li>
                                <li>
                                    <a href="/docs/providers/aws/r/kms_grant.html">aws_kms_grant</a>
                                </li>
                                <li>
                                    <a href="/docs/providers/aws/r/kms_ciphertext.html">aws_kms_ciphertext</a>
                                </li>
                                <li>
                                    <a href="/docs/providers/aws/r/kms_key.html">aws_kms_key</a>
                                </li>
                            </ul>
                        </li>
                    </ul>
                </li>
                <li>
                    <a href="#">Lambda</a>
                    <ul class="nav">
                        <li>
                            <a href="#">Data Sources</a>
                            <ul class="nav nav-auto-expand">
                                <li>
                                    <a href="/docs/providers/aws/d/lambda_alias.html">aws_lambda_alias</a>
                                </li>

                                <li>
                                    <a href="/docs/providers/aws/d/lambda_function.html">aws_lambda_function</a>
                                </li>
                                <li>
                                    <a href="/docs/providers/aws/d/lambda_invocation.html">aws_lambda_invocation</a>
                                </li>
                                <li>
                                    <a href="/docs/providers/aws/d/lambda_layer_version.html">aws_lambda_layer_version</a>
                                </li>
                            </ul>
                        </li>
                        <li>
                            <a href="#">Resources</a>
                            <ul class="nav nav-auto-expand">
                                <li>
                                    <a href="/docs/providers/aws/r/lambda_alias.html">aws_lambda_alias</a>
                                </li>
                                <li>
                                    <a href="/docs/providers/aws/r/lambda_event_source_mapping.html">aws_lambda_event_source_mapping</a>
                                </li>
                                <li>
                                    <a href="/docs/providers/aws/r/lambda_function.html">aws_lambda_function</a>
                                </li>
                                <li>
                                    <a href="/docs/providers/aws/r/lambda_function_event_invoke_config.html">aws_lambda_function_event_invoke_config</a>
                                </li>
                                <li>
                                    <a href="/docs/providers/aws/r/lambda_layer_version.html">aws_lambda_layer_version</a>
                                </li>
                                <li>
                                    <a href="/docs/providers/aws/r/lambda_permission.html">aws_lambda_permission</a>
                                </li>
                                <li>
                                    <a href="/docs/providers/aws/r/lambda_provisioned_concurrency_config.html">aws_lambda_provisioned_concurrency_config</a>
                                </li>
                            </ul>
                        </li>
                    </ul>
                </li>
                <li>
                    <a href="#">License Manager</a>
                    <ul class="nav">
                        <li>
                            <a href="#">Resources</a>
                            <ul class="nav nav-auto-expand">
                                <li>
                                    <a href="/docs/providers/aws/r/licensemanager_association.html">aws_licensemanager_association</a>
                                </li>
                                <li>
                                    <a href="/docs/providers/aws/r/licensemanager_license_configuration.html">aws_licensemanager_license_configuration</a>
                                </li>
                            </ul>
                        </li>
                    </ul>
                </li>
                <li>
                    <a href="#">Lightsail</a>
                    <ul class="nav">
                        <li>
                            <a href="#">Resources</a>
                            <ul class="nav nav-auto-expand">
                                <li>
                                    <a href="/docs/providers/aws/r/lightsail_domain.html">aws_lightsail_domain</a>
                                </li>
                                <li>
                                    <a href="/docs/providers/aws/r/lightsail_instance.html">aws_lightsail_instance</a>
                                </li>
                                <li>
                                    <a href="/docs/providers/aws/r/lightsail_key_pair.html">aws_lightsail_key_pair</a>
                                </li>
                                <li>
                                    <a href="/docs/providers/aws/r/lightsail_static_ip.html">aws_lightsail_static_ip</a>
                                </li>
                                <li>
                                    <a href="/docs/providers/aws/r/lightsail_static_ip_attachment.html">aws_lightsail_static_ip_attachment</a>
                                </li>
                            </ul>
                        </li>
                    </ul>
                </li>
                <li>
                    <a href="#">Macie</a>
                    <ul class="nav">
                        <li>
                            <a href="#">Resources</a>
                            <ul class="nav nav-auto-expand">
                                <li>
                                    <a href="/docs/providers/aws/r/macie_member_account_association.html">aws_macie_member_account_association</a>
                                </li>
                                <li>
                                    <a href="/docs/providers/aws/r/macie_s3_bucket_association.html">aws_macie_s3_bucket_association</a>
                                </li>
                            </ul>
                        </li>
                    </ul>
                </li>
                <li>
                    <a href="#">MQ</a>
                    <ul class="nav">
                        <li>
                            <a href="#">Data Sources</a>
                            <ul class="nav nav-auto-expand">
                                <li>
                                    <a href="/docs/providers/aws/d/mq_broker.html">aws_mq_broker</a>
                                </li>
                            </ul>
                        </li>
                        <li>
                            <a href="#">Resources</a>
                            <ul class="nav nav-auto-expand">
                                <li>
                                    <a href="/docs/providers/aws/r/mq_broker.html">aws_mq_broker</a>
                                </li>
                                <li>
                                    <a href="/docs/providers/aws/r/mq_configuration.html">aws_mq_configuration</a>
                                </li>
                            </ul>
                        </li>
                    </ul>
                </li>
                <li>
                    <a href="#">MediaConvert</a>
                    <ul class="nav">
                        <li>
                            <a href="#">Resources</a>
                            <ul class="nav nav-auto-expand">
                                <li>
                                    <a href="/docs/providers/aws/r/media_convert_queue.html">aws_media_convert_queue</a>
                                </li>
                            </ul>
                        </li>
                    </ul>
                </li>
                <li>
                    <a href="#">MediaPackage</a>
                    <ul class="nav">
                        <li>
                            <a href="#">Resources</a>
                            <ul class="nav nav-auto-expand">
                                <li>
                                    <a href="/docs/providers/aws/r/media_package_channel.html">aws_media_package_channel</a>
                                </li>
                            </ul>
                        </li>
                    </ul>
                </li>
                <li>
                    <a href="#">MediaStore</a>
                    <ul class="nav">
                        <li>
                            <a href="#">Resources</a>
                            <ul class="nav nav-auto-expand">
                                <li>
                                    <a href="/docs/providers/aws/r/media_store_container.html">aws_media_store_container</a>
                                </li>
                                <li>
                                    <a href="/docs/providers/aws/r/media_store_container_policy.html">aws_media_store_container_policy</a>
                                </li>
                            </ul>
                        </li>
                    </ul>
                </li>
                <li>
                    <a href="#">Managed Streaming for Kafka (MSK)</a>
                    <ul class="nav">
                        <li>
                            <a href="#">Data Sources</a>
                            <ul class="nav nav-auto-expand">
                                <li>
                                    <a href="/docs/providers/aws/d/msk_cluster.html">aws_msk_cluster</a>
                                </li>
                                <li>
                                    <a href="/docs/providers/aws/d/msk_configuration.html">aws_msk_configuration</a>
                                </li>
                            </ul>
                        </li>
                        <li>
                            <a href="#">Resources</a>
                            <ul class="nav nav-auto-expand">
                                <li>
                                    <a href="/docs/providers/aws/r/msk_cluster.html">aws_msk_cluster</a>
                                </li>
                                <li>
                                    <a href="/docs/providers/aws/r/msk_configuration.html">aws_msk_configuration</a>
                                </li>
                            </ul>
                        </li>
                    </ul>
                </li>
                <li>
                    <a href="#">Neptune</a>
                    <ul class="nav">
                        <li>
                            <a href="#">Resources</a>
                            <ul class="nav nav-auto-expand">
                                <li>
                                    <a href="/docs/providers/aws/r/neptune_parameter_group.html">aws_neptune_parameter_group</a>
                                </li>
                                <li>
                                    <a href="/docs/providers/aws/r/neptune_subnet_group.html">aws_neptune_subnet_group</a>
                                </li>
                                <li>
                                    <a href="/docs/providers/aws/r/neptune_cluster_parameter_group.html">aws_neptune_cluster_parameter_group</a>
                                </li>
                                <li>
                                    <a href="/docs/providers/aws/r/neptune_cluster.html">aws_neptune_cluster</a>
                                </li>
                                <li>
                                    <a href="/docs/providers/aws/r/neptune_cluster_instance.html">aws_neptune_cluster_instance</a>
                                </li>
                                <li>
                                    <a href="/docs/providers/aws/r/neptune_cluster_snapshot.html">aws_neptune_cluster_snapshot</a>
                                </li>
                                <li>
                                    <a href="/docs/providers/aws/r/neptune_event_subscription.html">aws_neptune_event_subscription</a>
                                </li>
                            </ul>
                        </li>
                    </ul>
                </li>
                <li>
                    <a href="#">OpsWorks</a>
                    <ul class="nav">
                        <li>
                            <a href="#">Resources</a>
                            <ul class="nav nav-auto-expand">
                                <li>
                                    <a href="/docs/providers/aws/r/opsworks_application.html">aws_opsworks_application</a>
                                </li>
                                <li>
                                    <a href="/docs/providers/aws/r/opsworks_custom_layer.html">aws_opsworks_custom_layer</a>
                                </li>
                                <li>
                                    <a href="/docs/providers/aws/r/opsworks_ganglia_layer.html">aws_opsworks_ganglia_layer</a>
                                </li>
                                <li>
                                    <a href="/docs/providers/aws/r/opsworks_haproxy_layer.html">aws_opsworks_haproxy_layer</a>
                                </li>
                                <li>
                                    <a href="/docs/providers/aws/r/opsworks_instance.html">aws_opsworks_instance</a>
                                </li>
                                <li>
                                    <a href="/docs/providers/aws/r/opsworks_java_app_layer.html">aws_opsworks_java_app_layer</a>
                                </li>
                                <li>
                                    <a href="/docs/providers/aws/r/opsworks_memcached_layer.html">aws_opsworks_memcached_layer</a>
                                </li>
                                <li>
                                    <a href="/docs/providers/aws/r/opsworks_mysql_layer.html">aws_opsworks_mysql_layer</a>
                                </li>
                                <li>
                                    <a href="/docs/providers/aws/r/opsworks_nodejs_app_layer.html">aws_opsworks_nodejs_app_layer</a>
                                </li>
                                <li>
                                    <a href="/docs/providers/aws/r/opsworks_permission.html">aws_opsworks_permission</a>
                                </li>
                                <li>
                                    <a href="/docs/providers/aws/r/opsworks_php_app_layer.html">aws_opsworks_php_app_layer</a>
                                </li>
                                <li>
                                    <a href="/docs/providers/aws/r/opsworks_rails_app_layer.html">aws_opsworks_rails_app_layer</a>
                                </li>
                                <li>
                                    <a href="/docs/providers/aws/r/opsworks_rds_db_instance.html">aws_opsworks_rds_db_instance</a>
                                </li>
                                <li>
                                    <a href="/docs/providers/aws/r/opsworks_stack.html">aws_opsworks_stack</a>
                                </li>
                                <li>
                                    <a href="/docs/providers/aws/r/opsworks_static_web_layer.html">aws_opsworks_static_web_layer</a>
                                </li>
                                <li>
                                    <a href="/docs/providers/aws/r/opsworks_user_profile.html">aws_opsworks_user_profile</a>
                                </li>
                            </ul>
                        </li>
                    </ul>
                </li>
                <li>
                    <a href="#">Organizations</a>
                    <ul class="nav">
                        <li>
                            <a href="#">Data Sources</a>
                            <ul class="nav nav-auto-expand">
                                <li>
                                    <a href="/docs/providers/aws/d/organizations_organization.html">aws_organizations_organization</a>
                                </li>
                                <li>
                                    <a href="/docs/providers/aws/d/organizations_organizational_units.html">aws_organizations_organizational_units</a>
                                </li>
                            </ul>
                        </li>
                        <li>
                            <a href="#">Resources</a>
                            <ul class="nav nav-auto-expand">
                                <li>
                                    <a href="/docs/providers/aws/r/organizations_account.html">aws_organizations_account</a>
                                </li>
                                <li>
                                    <a href="/docs/providers/aws/r/organizations_organization.html">aws_organizations_organization</a>
                                </li>
                                <li>
                                    <a href="/docs/providers/aws/r/organizations_organizational_unit.html">aws_organizations_organizational_unit</a>
                                </li>
                                <li>
                                    <a href="/docs/providers/aws/r/organizations_policy.html">aws_organizations_policy</a>
                                </li>
                                <li>
                                    <a href="/docs/providers/aws/r/organizations_policy_attachment.html">aws_organizations_policy_attachment</a>
                                </li>
                            </ul>
                        </li>
                    </ul>
                </li>
                <li>
                    <a href="#">Pinpoint</a>
                    <ul class="nav">
                        <li>
                            <a href="#">Resources</a>
                            <ul class="nav nav-auto-expand">
                                <li>
                                    <a href="/docs/providers/aws/r/pinpoint_app.html">aws_pinpoint_app</a>
                                </li>
                                <li>
                                    <a href="/docs/providers/aws/r/pinpoint_adm_channel.html">aws_pinpoint_adm_channel</a>
                                </li>
                                <li>
                                    <a href="/docs/providers/aws/r/pinpoint_apns_channel.html">aws_pinpoint_apns_channel</a>
                                </li>
                                <li>
                                    <a href="/docs/providers/aws/r/pinpoint_apns_sandbox_channel.html">aws_pinpoint_apns_sandbox_channel</a>
                                </li>
                                <li>
                                    <a href="/docs/providers/aws/r/pinpoint_apns_voip_channel.html">aws_pinpoint_apns_voip_channel</a>
                                </li>
                                <li>
                                    <a href="/docs/providers/aws/r/pinpoint_apns_voip_sandbox_channel.html">aws_pinpoint_apns_voip_sandbox_channel</a>
                                </li>
                                <li>
                                    <a href="/docs/providers/aws/r/pinpoint_baidu_channel.html">aws_pinpoint_baidu_channel</a>
                                </li>
                                <li>
                                    <a href="/docs/providers/aws/r/pinpoint_email_channel.html">aws_pinpoint_email_channel</a>
                                </li>
                                <li>
                                    <a href="/docs/providers/aws/r/pinpoint_event_stream.html">aws_pinpoint_event_stream</a>
                                </li>
                                <li>
                                    <a href="/docs/providers/aws/r/pinpoint_gcm_channel.html">aws_pinpoint_gcm_channel</a>
                                </li>
                                <li>
                                    <a href="/docs/providers/aws/r/pinpoint_sms_channel.html">aws_pinpoint_sms_channel</a>
                                </li>
                            </ul>
                        </li>
                    </ul>
                </li>
                <li>
                    <a href="#">Pricing</a>
                    <ul class="nav">
                        <li>
                            <a href="#">Data Sources</a>
                            <ul class="nav nav-auto-expand">
                                <li>
                                    <a href="/docs/providers/aws/d/pricing_product.html">aws_pricing_product</a>
                                </li>
                            </ul>
                        </li>
                    </ul>
                </li>
                <li>
                    <a href="#">Quantum Ledger Database (QLDB)</a>
                    <ul class="nav">
                        <li>
                            <a href="#">Data Sources</a>
                            <ul class="nav nav-auto-expand">
                                <li>
                                    <a href="/docs/providers/aws/d/qldb_ledger.html">aws_qldb_ledger</a>
                                </li>
                            </ul>
                        </li>
                        <li>
                            <a href="#">Resources</a>
                            <ul class="nav nav-auto-expand">
                                <li>
                                    <a href="/docs/providers/aws/r/qldb_ledger.html">aws_qldb_ledger</a>
                                </li>
                            </ul>
                        </li>
                    </ul>
                </li>
                <li>
                    <a href="#">QuickSight</a>
                    <ul class="nav">
                        <li>
                            <a href="#">Resources</a>
                            <ul class="nav nav-auto-expand">
                                <li>
                                    <a href="/docs/providers/aws/r/quicksight_group.html">aws_quicksight_group</a>
                                </li>
                                <li>
                                    <a href="/docs/providers/aws/r/quicksight_user.html">aws_quicksight_user</a>
                                </li>
                            </ul>
                        </li>
                    </ul>
                </li>
                <li>
                    <a href="#">RAM</a>
                    <ul class="nav">
                        <li>
                            <a href="#">Data Sources</a>
                            <ul class="nav nav-auto-expand">
                                <li>
                                    <a href="/docs/providers/aws/d/ram_resource_share.html">aws_ram_resource_share</a>
                                </li>
                            </ul>
                        </li>
                        <li>
                            <a href="#">Resources</a>
                            <ul class="nav nav-auto-expand">
                                <li>
                                    <a href="/docs/providers/aws/r/ram_principal_association.html">aws_ram_principal_association</a>
                                </li>
                                <li>
                                    <a href="/docs/providers/aws/r/ram_resource_association.html">aws_ram_resource_association</a>
                                </li>
                                <li>
                                    <a href="/docs/providers/aws/r/ram_resource_share.html">aws_ram_resource_share</a>
                                </li>
                                <li>
                                    <a href="/docs/providers/aws/r/ram_resource_share_accepter.html">aws_ram_resource_share_accepter</a>
                                </li>
                            </ul>
                        </li>
                    </ul>
                </li>
                <li>
                    <a href="#">RDS</a>
                    <ul class="nav">
                        <li>
                            <a href="#">Data Sources</a>
                            <ul class="nav nav-auto-expand">
                                <li>
                                    <a href="/docs/providers/aws/d/db_cluster_snapshot.html">aws_db_cluster_snapshot</a>
                                </li>
                                <li>
                                    <a href="/docs/providers/aws/d/db_event_categories.html">aws_db_event_categories</a>
                                </li>
                                <li>
                                    <a href="/docs/providers/aws/d/db_instance.html">aws_db_instance</a>
                                </li>
                                <li>
                                    <a href="/docs/providers/aws/d/db_snapshot.html">aws_db_snapshot</a>
                                </li>
                                <li>
                                    <a href="/docs/providers/aws/d/rds_cluster.html">aws_rds_cluster</a>
                                </li>
                            </ul>
                        </li>
                        <li>
                            <a href="#">Resources</a>
                            <ul class="nav nav-auto-expand">
                                <li>
                                    <a href="/docs/providers/aws/r/db_cluster_snapshot.html">aws_db_cluster_snapshot</a>
                                </li>
                                <li>
                                    <a href="/docs/providers/aws/r/db_event_subscription.html">aws_db_event_subscription</a>
                                </li>
                                <li>
                                    <a href="/docs/providers/aws/r/db_instance.html">aws_db_instance</a>
                                </li>
                                <li>
                                    <a href="/docs/providers/aws/r/db_instance_role_association.html">aws_db_instance_role_association</a>
                                </li>
                                <li>
                                    <a href="/docs/providers/aws/r/db_option_group.html">aws_db_option_group</a>
                                </li>
                                <li>
                                    <a href="/docs/providers/aws/r/db_parameter_group.html">aws_db_parameter_group</a>
                                </li>
                                <li>
                                    <a href="/docs/providers/aws/r/db_security_group.html">aws_db_security_group</a>
                                </li>
                                <li>
                                    <a href="/docs/providers/aws/r/db_snapshot.html">aws_db_snapshot</a>
                                </li>
                                <li>
                                    <a href="/docs/providers/aws/r/db_subnet_group.html">aws_db_subnet_group</a>
                                </li>
                                <li>
                                    <a href="/docs/providers/aws/r/rds_cluster.html">aws_rds_cluster</a>
                                </li>
                                <li>
                                    <a href="/docs/providers/aws/r/rds_cluster_endpoint.html">aws_rds_cluster_endpoint</a>
                                </li>
                                <li>
                                    <a href="/docs/providers/aws/r/rds_cluster_instance.html">aws_rds_cluster_instance</a>
                                </li>
                                <li>
                                    <a href="/docs/providers/aws/r/rds_cluster_parameter_group.html">aws_rds_cluster_parameter_group</a>
                                </li>
                                <li>
                                    <a href="/docs/providers/aws/r/rds_global_cluster.html">aws_rds_global_cluster</a>
                                </li>
                            </ul>
                        </li>
                    </ul>
                </li>
                <li>
                    <a href="#">Redshift</a>
                    <ul class="nav">
                        <li>
                            <a href="#">Data Sources</a>
                            <ul class="nav nav-auto-expand">
                                <li>
                                    <a href="/docs/providers/aws/d/redshift_cluster.html">aws_redshift_cluster</a>
                                </li>
                                <li>
                                    <a href="/docs/providers/aws/d/redshift_service_account.html">aws_redshift_service_account</a>
                                </li>
                            </ul>
                        </li>
                        <li>
                            <a href="#">Resources</a>
                            <ul class="nav nav-auto-expand">
                                <li>
                                    <a href="/docs/providers/aws/r/redshift_cluster.html">aws_redshift_cluster</a>
                                </li>
                                <li>
                                    <a href="/docs/providers/aws/r/redshift_event_subscription.html">aws_redshift_event_subscription</a>
                                </li>
                                <li>
                                    <a href="/docs/providers/aws/r/redshift_parameter_group.html">aws_redshift_parameter_group</a>
                                </li>
                                <li>
                                    <a href="/docs/providers/aws/r/redshift_security_group.html">aws_redshift_security_group</a>
                                </li>
                                <li>
                                    <a href="/docs/providers/aws/r/redshift_snapshot_copy_grant.html">aws_redshift_snapshot_copy_grant</a>
                                </li>
                                <li>
                                    <a href="/docs/providers/aws/r/redshift_snapshot_schedule_association.html">aws_redshift_snapshot_schedule_association</a>
                                </li>
                                <li>
                                    <a href="/docs/providers/aws/r/redshift_snapshot_schedule.html">aws_redshift_snapshot_schedule</a>
                                </li>
                                <li>
                                    <a href="/docs/providers/aws/r/redshift_subnet_group.html">aws_redshift_subnet_group</a>
                                </li>
                            </ul>
                        </li>
                    </ul>
                </li>
                <li>
                    <a href="#">Resource Groups</a>
                    <ul class="nav">
                        <li>
                            <a href="#">Resources</a>
                            <ul class="nav nav-auto-expand">
                                <li>
                                    <a href="/docs/providers/aws/r/resourcegroups_group.html">aws_resourcegroups_group</a>
                                </li>
                            </ul>
                        </li>
                    </ul>
                </li>
                <li>
                    <a href="#">Route53</a>
                    <ul class="nav">
                        <li>
                            <a href="#">Data Sources</a>
                            <ul class="nav nav-auto-expand">
                                <li>
                                    <a href="/docs/providers/aws/d/route53_delegation_set.html">aws_route53_delegation_set</a>
                                </li>
                                <li>
                                    <a href="/docs/providers/aws/d/route53_zone.html">aws_route53_zone</a>
                                </li>
                            </ul>
                        </li>
                        <li>
                            <a href="#">Resources</a>
                            <ul class="nav nav-auto-expand">
                                <li>
                                    <a href="/docs/providers/aws/r/route53_delegation_set.html">aws_route53_delegation_set</a>
                                </li>
                                <li>
                                    <a href="/docs/providers/aws/r/route53_health_check.html">aws_route53_health_check</a>
                                </li>
                                <li>
                                    <a href="/docs/providers/aws/r/route53_query_log.html">aws_route53_query_log</a>
                                </li>
                                <li>
                                    <a href="/docs/providers/aws/r/route53_record.html">aws_route53_record</a>
                                </li>
                                <li>
                                    <a href="/docs/providers/aws/r/route53_zone.html">aws_route53_zone</a>
                                </li>
                                <li>
                                    <a href="/docs/providers/aws/r/route53_zone_association.html">aws_route53_zone_association</a>
                                </li>
                            </ul>
                        </li>
                    </ul>
                </li>
                <li>
                    <a href="#">Route53 Resolver</a>
                    <ul class="nav">
                        <li>
                            <a href="#">Data Sources</a>
                            <ul class="nav nav-auto-expand">
                                <li>
                                    <a href="/docs/providers/aws/d/route53_resolver_rule.html">aws_route53_resolver_rule</a>
                                </li>
                                <li>
                                    <a href="/docs/providers/aws/d/route53_resolver_rules.html">aws_route53_resolver_rules</a>
                                </li>
                            </ul>
                        </li>
                        <li>
                            <a href="#">Resources</a>
                            <ul class="nav nav-auto-expand">
                                <li>
                                    <a href="/docs/providers/aws/r/route53_resolver_endpoint.html">aws_route53_resolver_endpoint</a>
                                </li>
                                <li>
                                    <a href="/docs/providers/aws/r/route53_resolver_rule.html">aws_route53_resolver_rule</a>
                                </li>
                                <li>
                                    <a href="/docs/providers/aws/r/route53_resolver_rule_association.html">aws_route53_resolver_rule_association</a>
                                </li>
                            </ul>
                        </li>
                    </ul>
                </li>
                <li>
                    <a href="#">S3</a>
                    <ul class="nav">
                        <li>
                            <a href="#">Data Sources</a>
                            <ul class="nav nav-auto-expand">
                                <li>
                                    <a href="/docs/providers/aws/d/canonical_user_id.html">aws_canonical_user_id</a>
                                </li>
                                <li>
                                    <a href="/docs/providers/aws/d/s3_bucket.html">aws_s3_bucket</a>
                                </li>
                                <li>
                                    <a href="/docs/providers/aws/d/s3_bucket_object.html">aws_s3_bucket_object</a>
                                </li>
                                <li>
                                    <a href="/docs/providers/aws/d/s3_bucket_objects.html">aws_s3_bucket_objects</a>
                                </li>
                            </ul>
                        </li>
                        <li>
                            <a href="#">Resources</a>
                            <ul class="nav nav-auto-expand">
                                <li>
                                    <a href="/docs/providers/aws/r/s3_access_point.html">aws_s3_access_point</a>
                                </li>
                                <li>
                                    <a href="/docs/providers/aws/r/s3_account_public_access_block.html">aws_s3_account_public_access_block</a>
                                </li>
                                <li>
                                    <a href="/docs/providers/aws/r/s3_bucket.html">aws_s3_bucket</a>
                                </li>
                                <li>
                                    <a href="/docs/providers/aws/r/s3_bucket_analysis_configuration.html">aws_s3_bucket_analysis_configuration</a>
                                </li>
                                <li>
                                    <a href="/docs/providers/aws/r/s3_bucket_inventory.html">aws_s3_bucket_inventory</a>
                                </li>
                                <li>
                                    <a href="/docs/providers/aws/r/s3_bucket_metric.html">aws_s3_bucket_metric</a>
                                </li>
                                <li>
                                    <a href="/docs/providers/aws/r/s3_bucket_notification.html">aws_s3_bucket_notification</a>
                                </li>
                                <li>
                                    <a href="/docs/providers/aws/r/s3_bucket_object.html">aws_s3_bucket_object</a>
                                </li>
                                <li>
                                    <a href="/docs/providers/aws/r/s3_bucket_policy.html">aws_s3_bucket_policy</a>
                                </li>
                                <li>
                                    <a href="/docs/providers/aws/r/s3_bucket_public_access_block.html">aws_s3_bucket_public_access_block</a>
                                </li>
                            </ul>
                        </li>
                    </ul>
                </li>
                <li>
                    <a href="#">Sagemaker</a>
                    <ul class="nav">
                        <li>
                            <a href="#">Resources</a>
                            <ul class="nav nav-auto-expand">
                                <li>
                                    <a href="/docs/providers/aws/r/sagemaker_endpoint.html">aws_sagemaker_endpoint</a>
                                </li>
                                <li>
                                    <a href="/docs/providers/aws/r/sagemaker_endpoint_configuration.html">aws_sagemaker_endpoint_configuration</a>
                                </li>
                                <li>
                                    <a href="/docs/providers/aws/r/sagemaker_model.html">aws_sagemaker_model</a>
                                </li>
                                <li>
                                    <a href="/docs/providers/aws/r/sagemaker_notebook_instance.html">aws_sagemaker_notebook_instance</a>
                                </li>
                                <li>
                                    <a href="/docs/providers/aws/r/sagemaker_notebook_instance_lifecycle_configuration.html">aws_sagemaker_notebook_instance_lifecycle_configuration</a>
                                </li>
                            </ul>
                        </li>
                    </ul>
                </li>
                <li>
                    <a href="#">Secrets Manager</a>
                    <ul class="nav">
                        <li>
                            <a href="#">Data Sources</a>
                            <ul class="nav nav-auto-expand">
                                <li>
                                    <a href="/docs/providers/aws/d/secretsmanager_secret.html">aws_secretsmanager_secret</a>
                                </li>
                                <li>
                                    <a href="/docs/providers/aws/d/secretsmanager_secret_version.html">aws_secretsmanager_secret_version</a>
                                </li>
                            </ul>
                        </li>
                        <li>
                            <a href="#">Resources</a>
                            <ul class="nav nav-auto-expand">
                                <li>
                                    <a href="/docs/providers/aws/r/secretsmanager_secret.html">aws_secretsmanager_secret</a>
                                </li>
                                <li>
                                    <a href="/docs/providers/aws/r/secretsmanager_secret_version.html">aws_secretsmanager_secret_version</a>
                                </li>
                            </ul>
                        </li>
                    </ul>
                </li>
                <li>
                    <a href="#">Security Hub</a>
                    <ul class="nav">
                        <li>
                            <a href="#">Resources</a>
                            <ul class="nav nav-auto-expand">
                                <li>
                                    <a href="/docs/providers/aws/r/securityhub_account.html">aws_securityhub_account</a>
                                </li>
                                <li>
                                    <a href="/docs/providers/aws/r/securityhub_member.html">aws_securityhub_member</a>
                                </li>
                                <li>
                                    <a href="/docs/providers/aws/r/securityhub_product_subscription.html">aws_securityhub_product_subscription</a>
                                </li>
                                <li>
                                    <a href="/docs/providers/aws/r/securityhub_standards_subscription.html">aws_securityhub_standards_subscription</a>
                                </li>
                            </ul>
                        </li>
                    </ul>
                </li>
                <li>
                    <a href="#">SES</a>
                    <ul class="nav">
                        <li>
                            <a href="#">Resources</a>
                            <ul class="nav nav-auto-expand">
                                <li>
                                    <a href="/docs/providers/aws/r/ses_active_receipt_rule_set.html">aws_ses_active_receipt_rule_set</a>
                                </li>
                                <li>
                                    <a href="/docs/providers/aws/r/ses_domain_identity.html">aws_ses_domain_identity</a>
                                </li>
                                <li>
                                    <a href="/docs/providers/aws/r/ses_domain_identity_verification.html">aws_ses_domain_identity_verification</a>
                                </li>
                                <li>
                                    <a href="/docs/providers/aws/r/ses_domain_dkim.html">aws_ses_domain_dkim</a>
                                </li>
                                <li>
                                    <a href="/docs/providers/aws/r/ses_domain_mail_from.html">aws_ses_domain_mail_from</a>
                                </li>
                                <li>
                                    <a href="/docs/providers/aws/r/ses_email_identity.html">aws_ses_email_identity</a>
                                </li>
                                <li>
                                    <a href="/docs/providers/aws/r/ses_receipt_filter.html">aws_ses_receipt_filter</a>
                                </li>
                                <li>
                                    <a href="/docs/providers/aws/r/ses_receipt_rule.html">aws_ses_receipt_rule</a>
                                </li>
                                <li>
                                    <a href="/docs/providers/aws/r/ses_receipt_rule_set.html">aws_ses_receipt_rule_set</a>
                                </li>
                                <li>
                                    <a href="/docs/providers/aws/r/ses_configuration_set.html">aws_ses_configuration_set</a>
                                </li>
                                <li>
                                    <a href="/docs/providers/aws/r/ses_event_destination.html">aws_ses_event_destination</a>
                                </li>
                                <li>
                                    <a href="/docs/providers/aws/r/ses_identity_notification_topic.html">aws_ses_identity_notification_topic</a>
                                </li>
                                <li>
                                    <a href="/docs/providers/aws/r/ses_identity_policy.html">aws_ses_identity_policy</a>
                                </li>
                                <li>
                                    <a href="/docs/providers/aws/r/ses_template.html">aws_ses_template</a>
                                </li>
                            </ul>
                        </li>
                    </ul>
                </li>
                <li>
                    <a href="#">Service Catalog</a>
                    <ul class="nav">
                        <li>
                            <a href="#">Resources</a>
                            <ul class="nav nav-auto-expand">
                                <li>
                                    <a href="/docs/providers/aws/r/servicecatalog_portfolio.html">aws_servicecatalog_portfolio</a>
                                </li>
                            </ul>
                        </li>
                    </ul>
                </li>
                <li>
                    <a href="#">Service Discovery</a>
                    <ul class="nav">
                        <li>
                            <a href="#">Resources</a>
                            <ul class="nav nav-auto-expand">
                                <li>
                                    <a href="/docs/providers/aws/r/service_discovery_http_namespace.html">aws_service_discovery_http_namespace</a>
                                </li>
                                <li>
                                    <a href="/docs/providers/aws/r/service_discovery_private_dns_namespace.html">aws_service_discovery_private_dns_namespace</a>
                                </li>
                                <li>
                                    <a href="/docs/providers/aws/r/service_discovery_public_dns_namespace.html">aws_service_discovery_public_dns_namespace</a>
                                </li>
                                <li>
                                    <a href="/docs/providers/aws/r/service_discovery_service.html">aws_service_discovery_service</a>
                                </li>
                            </ul>
                        </li>
                    </ul>
                </li>
                <li>
                    <a href="#">Service Quotas</a>
                    <ul class="nav">
                        <li>
                            <a href="#">Data Sources</a>
                            <ul class="nav nav-auto-expand">
                                <li>
                                    <a href="/docs/providers/aws/d/servicequotas_service.html">aws_servicequotas_service</a>
                                </li>
                                <li>
                                    <a href="/docs/providers/aws/d/servicequotas_service_quota.html">aws_servicequotas_service_quota</a>
                                </li>
                            </ul>
                        </li>
                        <li>
                            <a href="#">Resources</a>
                            <ul class="nav nav-auto-expand">
                                <li>
                                    <a href="/docs/providers/aws/r/servicequotas_service_quota.html">aws_servicequotas_service_quota</a>
                                </li>
                            </ul>
                        </li>
                    </ul>
                </li>
                <li>
                    <a href="#">Shield</a>
                    <ul class="nav">
                        <li>
                            <a href="#">Resources</a>
                            <ul class="nav nav-auto-expand">
                                <li>
                                    <a href="/docs/providers/aws/r/shield_protection.html">aws_shield_protection</a>
                                </li>
                            </ul>
                        </li>
                    </ul>
                </li>
                <li>
                    <a href="#">SimpleDB</a>
                    <ul class="nav">
                        <li>
                            <a href="#">Resources</a>
                            <ul class="nav nav-auto-expand">
                                <li>
                                    <a href="/docs/providers/aws/r/simpledb_domain.html">aws_simpledb_domain</a>
                                </li>
                            </ul>
                        </li>
                    </ul>
                </li>
                <li>
                    <a href="#">SNS</a>
                    <ul class="nav">
                        <li>
                            <a href="#">Data Sources</a>
                            <ul class="nav nav-auto-expand">
                                <li>
                                    <a href="/docs/providers/aws/d/sns_topic.html">aws_sns_topic</a>
                                </li>
                            </ul>
                        </li>
                        <li>
                            <a href="#">Resources</a>
                            <ul class="nav nav-auto-expand">
                                <li>
                                    <a href="/docs/providers/aws/r/sns_platform_application.html">aws_sns_platform_application</a>
                                </li>
                                <li>
                                    <a href="/docs/providers/aws/r/sns_sms_preferences.html">aws_sns_sms_preferences</a>
                                </li>
                                <li>
                                    <a href="/docs/providers/aws/r/sns_topic.html">aws_sns_topic</a>
                                </li>
                                <li>
                                    <a href="/docs/providers/aws/r/sns_topic_policy.html">aws_sns_topic_policy</a>
                                </li>
                                <li>
                                    <a href="/docs/providers/aws/r/sns_topic_subscription.html">aws_sns_topic_subscription</a>
                                </li>
                            </ul>
                        </li>
                    </ul>
                </li>
                <li>
                    <a href="#">SQS</a>
                    <ul class="nav">
                        <li>
                            <a href="#">Data Sources</a>
                            <ul class="nav nav-auto-expand">
                                <li>
                                    <a href="/docs/providers/aws/d/sqs_queue.html">aws_sqs_queue</a>
                                </li>
                            </ul>
                        </li>
                        <li>
                            <a href="#">Resources</a>
                            <ul class="nav nav-auto-expand">
                                <li>
                                    <a href="/docs/providers/aws/r/sqs_queue.html">aws_sqs_queue</a>
                                </li>
                                <li>
                                    <a href="/docs/providers/aws/r/sqs_queue_policy.html">aws_sqs_queue_policy</a>
                                </li>
                            </ul>
                        </li>
                    </ul>
                </li>
                <li>
                    <a href="#">SSM</a>
                    <ul class="nav">
                        <li>
                            <a href="#">Data Sources</a>
                            <ul class="nav nav-auto-expand">
                                <li>
                                    <a href="/docs/providers/aws/d/ssm_document.html">aws_ssm_document</a>
                                </li>
                                <li>
                                    <a href="/docs/providers/aws/d/ssm_parameter.html">aws_ssm_parameter</a>
                                </li>
                                <li>
                                    <a href="/docs/providers/aws/d/ssm_patch_baseline.html">aws_ssm_patch_baseline</a>
                                </li>
                            </ul>
                        </li>
                        <li>
                            <a href="#">Resources</a>
                            <ul class="nav nav-auto-expand">
                                <li>
                                    <a href="/docs/providers/aws/r/ssm_activation.html">aws_ssm_activation</a>
                                </li>
                                <li>
                                    <a href="/docs/providers/aws/r/ssm_association.html">aws_ssm_association</a>
                                </li>
                                <li>
                                    <a href="/docs/providers/aws/r/ssm_document.html">aws_ssm_document</a>
                                </li>
                                <li>
                                    <a href="/docs/providers/aws/r/ssm_maintenance_window.html">aws_ssm_maintenance_window</a>
                                </li>
                                <li>
                                    <a href="/docs/providers/aws/r/ssm_maintenance_window_target.html">aws_ssm_maintenance_window_target</a>
                                </li>
                                <li>
                                    <a href="/docs/providers/aws/r/ssm_maintenance_window_task.html">aws_ssm_maintenance_window_task</a>
                                </li>
                                <li>
                                    <a href="/docs/providers/aws/r/ssm_patch_baseline.html">aws_ssm_patch_baseline</a>
                                </li>
                                <li>
                                    <a href="/docs/providers/aws/r/ssm_patch_group.html">aws_ssm_patch_group</a>
                                </li>
                                <li>
                                    <a href="/docs/providers/aws/r/ssm_parameter.html">aws_ssm_parameter</a>
                                </li>
                                <li>
                                    <a href="/docs/providers/aws/r/ssm_resource_data_sync.html">aws_ssm_resource_data_sync</a>
                                </li>
                            </ul>
                        </li>
                    </ul>
                </li>
                <li>
                    <a href="#">Step Function (SFN)</a>
                    <ul class="nav">
                        <li>
                            <a href="#">Data Sources</a>
                            <ul class="nav nav-auto-expand">
                                <li>
                                    <a href="/docs/providers/aws/d/sfn_activity.html">aws_sfn_activity</a>
                                </li>
                                <li>
                                    <a href="/docs/providers/aws/d/sfn_state_machine.html">aws_sfn_state_machine</a>
                                </li>
                            </ul>
                        </li>
                        <li>
                            <a href="#">Resources</a>
                            <ul class="nav nav-auto-expand">
                                <li>
                                    <a href="/docs/providers/aws/r/sfn_activity.html">aws_sfn_activity</a>
                                </li>
                                <li>
                                    <a href="/docs/providers/aws/r/sfn_state_machine.html">aws_sfn_state_machine</a>
                                </li>
                            </ul>
                        </li>
                    </ul>
                </li>
                <li>
                    <a href="#">Storage Gateway</a>
                    <ul class="nav">
                        <li>
                            <a href="#">Data Sources</a>
                            <ul class="nav nav-auto-expand">
                                <li>
                                    <a href="/docs/providers/aws/d/storagegateway_local_disk.html">aws_storagegateway_local_disk</a>
                                </li>
                            </ul>
                        </li>
                        <li>
                            <a href="#">Resources</a>
                            <ul class="nav nav-auto-expand">
                                <li>
                                    <a href="/docs/providers/aws/r/storagegateway_cache.html">aws_storagegateway_cache</a>
                                </li>
                                <li>
                                    <a href="/docs/providers/aws/r/storagegateway_cached_iscsi_volume.html">aws_storagegateway_cached_iscsi_volume</a>
                                </li>
                                <li>
                                    <a href="/docs/providers/aws/r/storagegateway_gateway.html">aws_storagegateway_gateway</a>
                                </li>
                                <li>
                                    <a href="/docs/providers/aws/r/storagegateway_nfs_file_share.html">aws_storagegateway_nfs_file_share</a>
                                </li>
                                <li>
                                    <a href="/docs/providers/aws/r/storagegateway_smb_file_share.html">aws_storagegateway_smb_file_share</a>
                                </li>
                                <li>
                                    <a href="/docs/providers/aws/r/storagegateway_upload_buffer.html">aws_storagegateway_upload_buffer</a>
                                </li>
                                <li>
                                    <a href="/docs/providers/aws/r/storagegateway_working_storage.html">aws_storagegateway_working_storage</a>
                                </li>
                            </ul>
                        </li>
                    </ul>
                </li>
                <li>
                    <a href="#">SWF</a>
                    <ul class="nav">
                        <li>
                            <a href="#">Resources</a>
                            <ul class="nav nav-auto-expand">
                                <li>
                                    <a href="/docs/providers/aws/r/swf_domain.html">aws_swf_domain</a>
                                </li>
                            </ul>
                        </li>
                    </ul>
                </li>
                <li>
                    <a href="#">Transfer</a>
                    <ul class="nav">
                        <li>
                            <a href="#">Data Sources</a>
                            <ul class="nav nav-auto-expand">
                                <li>
                                    <a href="/docs/providers/aws/d/transfer_server.html">aws_transfer_server</a>
                                </li>
                            </ul>
                        </li>
                        <li>
                            <a href="#">Resources</a>
                            <ul class="nav nav-auto-expand">
                                <li>
                                    <a href="/docs/providers/aws/r/transfer_server.html">aws_transfer_server</a>
                                </li>
                                <li>
                                    <a href="/docs/providers/aws/r/transfer_ssh_key.html">aws_transfer_ssh_key</a>
                                </li>
                                <li>
                                    <a href="/docs/providers/aws/r/transfer_user.html">aws_transfer_user</a>
                                </li>
                            </ul>
                        </li>
                    </ul>
                </li>
                <li>
                    <a href="#">VPC</a>
                    <ul class="nav">
                        <li>
                            <a href="#">Data Sources</a>
                            <ul class="nav nav-auto-expand">
                                <li>
                                    <a href="/docs/providers/aws/d/customer_gateway.html">aws_customer_gateway</a>
                                </li>
                                <li>
                                    <a href="/docs/providers/aws/d/internet_gateway.html">aws_internet_gateway</a>
                                </li>
                                <li>
                                    <a href="/docs/providers/aws/d/nat_gateway.html">aws_nat_gateway</a>
                                </li>
                                <li>
                                    <a href="/docs/providers/aws/d/network_acls.html">aws_network_acls</a>
                                </li>
                                <li>
                                    <a href="/docs/providers/aws/d/network_interface.html">aws_network_interface</a>
                                </li>
                                <li>
                                    <a href="/docs/providers/aws/d/network_interfaces.html">aws_network_interfaces</a>
                                </li>
                                <li>
                                    <a href="/docs/providers/aws/d/prefix_list.html">aws_prefix_list</a>
                                </li>
                                <li>
                                    <a href="/docs/providers/aws/d/route.html">aws_route</a>
                                </li>
                                <li>
                                    <a href="/docs/providers/aws/d/route_table.html">aws_route_table</a>
                                </li>
                                <li>
                                    <a href="/docs/providers/aws/d/route_tables.html">aws_route_tables</a>
                                </li>
                                <li>
                                    <a href="/docs/providers/aws/d/security_group.html">aws_security_group</a>
                                </li>
                                <li>
                                    <a href="/docs/providers/aws/d/security_groups.html">aws_security_groups</a>
                                </li>
                                <li>
                                    <a href="/docs/providers/aws/d/subnet.html">aws_subnet</a>
                                </li>
                                <li>
                                    <a href="/docs/providers/aws/d/subnet_ids.html">aws_subnet_ids</a>
                                </li>
                                <li>
                                    <a href="/docs/providers/aws/d/vpc.html">aws_vpc</a>
                                </li>
                                <li>
                                    <a href="/docs/providers/aws/d/vpc_dhcp_options.html">aws_vpc_dhcp_options</a>
                                </li>
                                <li>
                                    <a href="/docs/providers/aws/d/vpc_endpoint.html">aws_vpc_endpoint</a>
                                </li>
                                <li>
                                    <a href="/docs/providers/aws/d/vpc_endpoint_service.html">aws_vpc_endpoint_service</a>
                                </li>
                                <li>
                                    <a href="/docs/providers/aws/d/vpc_peering_connection.html">aws_vpc_peering_connection</a>
                                </li>
                                <li>
                                    <a href="/docs/providers/aws/d/vpcs.html">aws_vpcs</a>
                                </li>
                                <li>
                                    <a href="/docs/providers/aws/d/vpn_gateway.html">aws_vpn_gateway</a>
                                </li>
                            </ul>
                        </li>
                        <li>
                            <a href="#">Resources</a>
                            <ul class="nav nav-auto-expand">
                                <li>
                                    <a href="/docs/providers/aws/r/customer_gateway.html">aws_customer_gateway</a>
                                </li>
                                <li>
                                    <a href="/docs/providers/aws/r/default_network_acl.html">aws_default_network_acl</a>
                                </li>
                                <li>
                                    <a href="/docs/providers/aws/r/default_route_table.html">aws_default_route_table</a>
                                </li>
                                <li>
                                    <a href="/docs/providers/aws/r/default_security_group.html">aws_default_security_group</a>
                                </li>
                                <li>
                                    <a href="/docs/providers/aws/r/default_subnet.html">aws_default_subnet</a>
                                </li>
                                <li>
                                    <a href="/docs/providers/aws/r/default_vpc.html">aws_default_vpc</a>
                                </li>
                                <li>
                                    <a href="/docs/providers/aws/r/default_vpc_dhcp_options.html">aws_default_vpc_dhcp_options</a>
                                </li>
                                <li>
                                    <a href="/docs/providers/aws/r/egress_only_internet_gateway.html">aws_egress_only_internet_gateway</a>
                                </li>
                                <li>
                                    <a href="/docs/providers/aws/r/flow_log.html">aws_flow_log</a>
                                </li>
                                <li>
                                    <a href="/docs/providers/aws/r/internet_gateway.html">aws_internet_gateway</a>
                                </li>
                                <li>
                                    <a href="/docs/providers/aws/r/main_route_table_association.html">aws_main_route_table_association</a>
                                </li>
                                <li>
                                    <a href="/docs/providers/aws/r/nat_gateway.html">aws_nat_gateway</a>
                                </li>
                                <li>
                                    <a href="/docs/providers/aws/r/network_acl.html">aws_network_acl</a>
                                </li>
                                <li>
                                    <a href="/docs/providers/aws/r/network_acl_rule.html">aws_network_acl_rule</a>
                                </li>
                                <li>
                                    <a href="/docs/providers/aws/r/network_interface.html">aws_network_interface</a>
                                </li>
                                <li>
                                    <a href="/docs/providers/aws/r/network_interface_attachment.html">aws_network_interface_attachment</a>
                                </li>
                                <li>
                                    <a href="/docs/providers/aws/r/route.html">aws_route</a>
                                </li>
                                <li>
                                    <a href="/docs/providers/aws/r/route_table.html">aws_route_table</a>
                                </li>
                                <li>
                                    <a href="/docs/providers/aws/r/route_table_association.html">aws_route_table_association</a>
                                </li>
                                <li>
                                    <a href="/docs/providers/aws/r/security_group.html">aws_security_group</a>
                                </li>
                                <li>
                                    <a href="/docs/providers/aws/r/network_interface_sg_attachment.html">aws_network_interface_sg_attachment</a>
                                </li>
                                <li>
                                    <a href="/docs/providers/aws/r/security_group_rule.html">aws_security_group_rule</a>
                                </li>
                                <li>
                                    <a href="/docs/providers/aws/r/subnet.html">aws_subnet</a>
                                </li>
                                <li>
                                    <a href="/docs/providers/aws/r/vpc.html">aws_vpc</a>
                                </li>
                                <li>
                                    <a href="/docs/providers/aws/r/vpc_dhcp_options.html">aws_vpc_dhcp_options</a>
                                </li>
                                <li>
                                    <a href="/docs/providers/aws/r/vpc_dhcp_options_association.html">aws_vpc_dhcp_options_association</a>
                                </li>
                                <li>
                                    <a href="/docs/providers/aws/r/vpc_endpoint.html">aws_vpc_endpoint</a>
                                </li>
                                <li>
                                    <a href="/docs/providers/aws/r/vpc_endpoint_connection_notification.html">aws_vpc_endpoint_connection_notification</a>
                                </li>
                                <li>
                                    <a href="/docs/providers/aws/r/vpc_endpoint_route_table_association.html">aws_vpc_endpoint_route_table_association</a>
                                </li>
                                <li>
                                    <a href="/docs/providers/aws/r/vpc_endpoint_service.html">aws_vpc_endpoint_service</a>
                                </li>
                                <li>
                                    <a href="/docs/providers/aws/r/vpc_endpoint_service_allowed_principal.html">aws_vpc_endpoint_service_allowed_principal</a>
                                </li>
                                <li>
                                    <a href="/docs/providers/aws/r/vpc_endpoint_subnet_association.html">aws_vpc_endpoint_subnet_association</a>
                                </li>
                                <li>
                                    <a href="/docs/providers/aws/r/vpc_ipv4_cidr_block_association.html">aws_vpc_ipv4_cidr_block_association</a>
                                </li>
                                <li>
                                    <a href="/docs/providers/aws/r/vpc_peering_connection.html">aws_vpc_peering_connection</a>
                                </li>
                                <li>
                                    <a href="/docs/providers/aws/r/vpc_peering_connection_accepter.html">aws_vpc_peering_connection_accepter</a>
                                </li>
                                <li>
                                    <a href="/docs/providers/aws/r/vpc_peering_connection_options.html">aws_vpc_peering_connection_options</a>
                                </li>
                                <li>
                                    <a href="/docs/providers/aws/r/vpn_connection.html">aws_vpn_connection</a>
                                </li>
                                <li>
                                    <a href="/docs/providers/aws/r/vpn_connection_route.html">aws_vpn_connection_route</a>
                                </li>
                                <li>
                                    <a href="/docs/providers/aws/r/vpn_gateway.html">aws_vpn_gateway</a>
                                </li>
                                <li>
                                    <a href="/docs/providers/aws/r/vpn_gateway_attachment.html">aws_vpn_gateway_attachment</a>
                                </li>
                                <li>
                                    <a href="/docs/providers/aws/r/vpn_gateway_route_propagation.html">aws_vpn_gateway_route_propagation</a>
                                </li>
                            </ul>
                        </li>
                    </ul>
                </li>
                <li>
                    <a href="#">WAF</a>
                    <ul class="nav">
                        <li>
                            <a href="#">Data Sources</a>
                            <ul class="nav nav-auto-expand">
                                <li>
                                    <a href="/docs/providers/aws/d/waf_web_acl.html">aws_waf_web_acl</a>
                                </li>
                                <li>
                                    <a href="/docs/providers/aws/d/waf_ipset.html">aws_waf_ipset</a>
                                </li>
                                <li>
                                    <a href="/docs/providers/aws/d/waf_rule.html">aws_waf_rule</a>
                                </li>
                                <li>
                                    <a href="/docs/providers/aws/d/waf_rate_based_rule.html">aws_waf_rate_based_rule</a>
                                </li>
                            </ul>
                        </li>
                        <li>
                            <a href="#">Resources</a>
                            <ul class="nav nav-auto-expand">
                                <li>
                                    <a href="/docs/providers/aws/r/waf_byte_match_set.html">aws_waf_byte_match_set</a>
                                </li>
                                <li>
                                    <a href="/docs/providers/aws/r/waf_geo_match_set.html">aws_waf_geo_match_set</a>
                                </li>
                                <li>
                                    <a href="/docs/providers/aws/r/waf_ipset.html">aws_waf_ipset</a>
                                </li>
                                <li>
                                    <a href="/docs/providers/aws/r/waf_rate_based_rule.html">aws_waf_rate_based_rule</a>
                                </li>
                                <li>
                                    <a href="/docs/providers/aws/r/waf_regex_match_set.html">aws_waf_regex_match_set</a>
                                </li>
                                <li>
                                    <a href="/docs/providers/aws/r/waf_regex_pattern_set.html">aws_waf_regex_pattern_set</a>
                                </li>
                                <li>
                                    <a href="/docs/providers/aws/r/waf_rule.html">aws_waf_rule</a>
                                </li>
                                <li>
                                    <a href="/docs/providers/aws/r/waf_rule_group.html">aws_waf_rule_group</a>
                                </li>
                                <li>
                                    <a href="/docs/providers/aws/r/waf_size_constraint_set.html">aws_waf_size_constraint_set</a>
                                </li>
                                <li>
                                    <a href="/docs/providers/aws/r/waf_sql_injection_match_set.html">aws_waf_sql_injection_match_set</a>
                                </li>
                                <li>
                                    <a href="/docs/providers/aws/r/waf_web_acl.html">aws_waf_web_acl</a>
                                </li>
                                <li>
                                    <a href="/docs/providers/aws/r/waf_xss_match_set.html">aws_waf_xss_match_set</a>
                                </li>
                            </ul>
                        </li>
                    </ul>
                </li>
                <li>
                    <a href="#">WAF Regional</a>
                    <ul class="nav">
                        <li>
                            <a href="#">Data Sources</a>
                            <ul class="nav nav-auto-expand">
                                <li>
                                    <a href="/docs/providers/aws/d/wafregional_ipset.html">aws_wafregional_ipset</a>
                                </li>
                                <li>
                                    <a href="/docs/providers/aws/d/wafregional_rule.html">aws_wafregional_rule</a>
                                </li>
                                <li>
                                    <a href="/docs/providers/aws/d/wafregional_web_acl.html">aws_wafregional_web_acl</a>
                                </li>
                                <li>
                                    <a href="/docs/providers/aws/d/wafregional_rate_based_rule.html">aws_wafregional_rate_based_rule</a>
                                </li>
                            </ul>
                        </li>
                        <li>
                            <a href="#">Resources</a>
                            <ul class="nav nav-auto-expand">
                                <li>
                                    <a href="/docs/providers/aws/r/wafregional_byte_match_set.html">aws_wafregional_byte_match_set</a>
                                </li>
                                <li>
                                    <a href="/docs/providers/aws/r/wafregional_geo_match_set.html">aws_wafregional_geo_match_set</a>
                                </li>
                                <li>
                                    <a href="/docs/providers/aws/r/wafregional_ipset.html">aws_wafregional_ipset</a>
                                </li>
                                <li>
                                    <a href="/docs/providers/aws/r/wafregional_rate_based_rule.html">aws_wafregional_rate_based_rule</a>
                                </li>
                                <li>
                                    <a href="/docs/providers/aws/r/wafregional_regex_match_set.html">aws_wafregional_regex_match_set</a>
                                </li>
                                <li>
                                    <a href="/docs/providers/aws/r/wafregional_regex_pattern_set.html">aws_wafregional_regex_pattern_set</a>
                                </li>
                                <li>
                                    <a href="/docs/providers/aws/r/wafregional_rule.html">aws_wafregional_rule</a>
                                </li>
                                <li>
                                    <a href="/docs/providers/aws/r/wafregional_rule_group.html">aws_wafregional_rule_group</a>
                                </li>
                                <li>
                                    <a href="/docs/providers/aws/r/wafregional_size_constraint_set.html">aws_wafregional_size_constraint_set</a>
                                </li>
                                <li>
                                    <a href="/docs/providers/aws/r/wafregional_sql_injection_match_set.html">aws_wafregional_sql_injection_match_set</a>
                                </li>
                                <li>
                                    <a href="/docs/providers/aws/r/wafregional_web_acl.html">aws_wafregional_web_acl</a>
                                </li>
                                <li>
                                    <a href="/docs/providers/aws/r/wafregional_web_acl_association.html">aws_wafregional_web_acl_association</a>
                                </li>
                                <li>
                                    <a href="/docs/providers/aws/r/wafregional_xss_match_set.html">aws_wafregional_xss_match_set</a>
                                </li>
                            </ul>
                        </li>
                        <li>
                            <a href="#">Resources</a>
                            <ul class="nav nav-auto-expand">
                                <li>
                                    <a href="/docs/providers/aws/r/workspaces_directory.html">aws_workspaces_directory</a>
                                </li>
                            </ul>
                        </li>
                    </ul>
                </li>
                <li>
                    <a href="#">WorkLink</a>
                    <ul class="nav">
                        <li>
                            <a href="#">Resources</a>
                            <ul class="nav nav-auto-expand">
                                <li>
                                    <a href="/docs/providers/aws/r/worklink_fleet.html">aws_worklink_fleet</a>
                                </li>
                                <li>
                                    <a href="/docs/providers/aws/r/worklink_website_certificate_authority_association.html">aws_worklink_website_certificate_authority_association</a>
                                </li>
                            </ul>
                        </li>
                    </ul>
                </li>
                <li>
                    <a href="#">WorkSpaces</a>
                    <ul class="nav">
                        <li>
                            <a href="#">Data Sources</a>
                            <ul class="nav nav-auto-expand">
                                <li>
                                    <a href="/docs/providers/aws/d/workspaces_bundle.html">aws_workspaces_bundle</a>
                                </li>
                            </ul>
                        </li>
                        <li>
                            <a href="#">Resources</a>
                            <ul class="nav nav-auto-expand">
                                <li>
                                    <a href="/docs/providers/aws/r/workspaces_directory.html">aws_workspaces_directory</a>
                                </li>
                                <li>
                                    <a href="/docs/providers/aws/r/workspaces_ip_group.html">aws_workspaces_ip_group</a>
                                </li>
                            </ul>
                        </li>
                    </ul>
                </li>
                <li>
                    <a href="#">XRay</a>
                    <ul class="nav">
                        <li>
                            <a href="#">Resources</a>
                            <ul class="nav nav-auto-expand">
                                <li>
                                    <a href="/docs/providers/aws/r/xray_sampling_rule.html">aws_xray_sampling_rule</a>
                                </li>
                            </ul>
                        </li>
                    </ul>
                </li>
            </ul>
        </div>
    <% end %>
    <%= yield %>
<% end %><|MERGE_RESOLUTION|>--- conflicted
+++ resolved
@@ -222,13 +222,15 @@
                                     <a href="/docs/providers/aws/r/apigatewayv2_api.html">aws_apigatewayv2_api</a>
                                 </li>
                                 <li>
-<<<<<<< HEAD
                                     <a href="/docs/providers/aws/r/apigatewayv2_authorizer.html">aws_apigatewayv2_authorizer</a>
                                 </li>
                                 <li>
                                     <a href="/docs/providers/aws/r/apigatewayv2_deployment.html">aws_apigatewayv2_deployment</a>
                                 </li>
                                 <li>
+                                    <a href="/docs/providers/aws/r/apigatewayv2_domain_name.html">aws_apigatewayv2_domain_name</a>
+                                </li>
+                                <li>
                                     <a href="/docs/providers/aws/r/apigatewayv2_integration.html">aws_apigatewayv2_integration</a>
                                 </li>
                                 <li>
@@ -245,9 +247,6 @@
                                 </li>
                                 <li>
                                     <a href="/docs/providers/aws/r/apigatewayv2_stage.html">aws_apigatewayv2_stage</a>
-=======
-                                    <a href="/docs/providers/aws/r/apigatewayv2_domain_name.html">aws_apigatewayv2_domain_name</a>
->>>>>>> f5c038d8
                                 </li>
                             </ul>
                         </li>
