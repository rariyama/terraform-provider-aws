package aws

import (
	"encoding/base64"
	"fmt"
	"io/ioutil"
	"log"
	"os"
	"reflect"
	"sort"
	"strings"
	"testing"

	"github.com/aws/aws-sdk-go/aws"
	"github.com/aws/aws-sdk-go/service/s3"
	"github.com/hashicorp/terraform/helper/acctest"
	"github.com/hashicorp/terraform/helper/resource"
	"github.com/hashicorp/terraform/terraform"
)

func init() {
	resource.AddTestSweepers("aws_s3_bucket_object", &resource.Sweeper{
		Name: "aws_s3_bucket_object",
		F:    testSweepS3BucketObjects,
	})
}

func testSweepS3BucketObjects(region string) error {
	client, err := sharedClientForRegion(region)
	if err != nil {
		return fmt.Errorf("error getting client: %s", err)
	}

	conn := client.(*AWSClient).s3conn
	input := &s3.ListBucketsInput{}

	output, err := conn.ListBuckets(input)

	if testSweepSkipSweepError(err) {
		log.Printf("[WARN] Skipping S3 Bucket Objects sweep for %s: %s", region, err)
		return nil
	}

	if err != nil {
		return fmt.Errorf("error listing S3 Bucket Objects: %s", err)
	}

	if len(output.Buckets) == 0 {
		log.Print("[DEBUG] No S3 Bucket Objects to sweep")
		return nil
	}

	for _, bucket := range output.Buckets {
		bucketName := aws.StringValue(bucket.Name)

		hasPrefix := false
		prefixes := []string{"mybucket.", "mylogs.", "tf-acc", "tf-object-test", "tf-test"}

		for _, prefix := range prefixes {
			if strings.HasPrefix(bucketName, prefix) {
				hasPrefix = true
				break
			}
		}

		if !hasPrefix {
			log.Printf("[INFO] Skipping S3 Bucket: %s", bucketName)
			continue
		}

		input := &s3.ListObjectVersionsInput{
			Bucket: bucket.Name,
		}

		err := conn.ListObjectVersionsPages(input, func(page *s3.ListObjectVersionsOutput, lastPage bool) bool {
			if page == nil {
				return !lastPage
			}

			for _, objectVersion := range page.Versions {
				input := &s3.DeleteObjectInput{
					Bucket:    bucket.Name,
					Key:       objectVersion.Key,
					VersionId: objectVersion.VersionId,
				}
				objectKey := aws.StringValue(objectVersion.Key)
				objectVersionID := aws.StringValue(objectVersion.VersionId)

				log.Printf("[INFO] Deleting S3 Bucket (%s) Object (%s) Version: %s", bucketName, objectKey, objectVersionID)
				_, err := conn.DeleteObject(input)

				if isAWSErr(err, s3.ErrCodeNoSuchBucket, "") || isAWSErr(err, s3.ErrCodeNoSuchKey, "") {
					continue
				}

				if err != nil {
					log.Printf("[ERROR] Error deleting S3 Bucket (%s) Object (%s) Version (%s): %s", bucketName, objectKey, objectVersionID, err)
				}
			}

			return !lastPage
		})

		if isAWSErr(err, s3.ErrCodeNoSuchBucket, "") {
			continue
		}

		if isAWSErr(err, "AuthorizationHeaderMalformed", "region") || isAWSErr(err, "BucketRegionError", "") {
			log.Printf("[INFO] Skipping S3 Bucket (%s) Objects: %s", bucketName, err)
			continue
		}

		if err != nil {
			return fmt.Errorf("error listing S3 Bucket (%s) Objects: %s", bucketName, err)
		}

		err = conn.ListObjectVersionsPages(input, func(page *s3.ListObjectVersionsOutput, lastPage bool) bool {
			if page == nil {
				return !lastPage
			}

			for _, deleteMarker := range page.DeleteMarkers {
				input := &s3.DeleteObjectInput{
					Bucket:    bucket.Name,
					Key:       deleteMarker.Key,
					VersionId: deleteMarker.VersionId,
				}
				deleteMarkerKey := aws.StringValue(deleteMarker.Key)
				deleteMarkerVersionID := aws.StringValue(deleteMarker.VersionId)

				log.Printf("[INFO] Deleting S3 Bucket (%s) Object (%s) Delete Marker: %s", bucketName, deleteMarkerKey, deleteMarkerVersionID)
				_, err := conn.DeleteObject(input)

				if isAWSErr(err, s3.ErrCodeNoSuchBucket, "") || isAWSErr(err, s3.ErrCodeNoSuchKey, "") {
					continue
				}

				if err != nil {
					log.Printf("[ERROR] Error deleting S3 Bucket (%s) Object (%s) Version (%s): %s", bucketName, deleteMarkerKey, deleteMarkerVersionID, err)
				}
			}

			return !lastPage
		})

		if isAWSErr(err, s3.ErrCodeNoSuchBucket, "") {
			continue
		}

		if err != nil {
			return fmt.Errorf("error listing S3 Bucket (%s) Objects: %s", bucketName, err)
		}
	}

	return nil
}

func TestAccAWSS3BucketObject_empty(t *testing.T) {
	var obj s3.GetObjectOutput
	resourceName := "aws_s3_bucket_object.object"
	rInt := acctest.RandInt()

	resource.ParallelTest(t, resource.TestCase{
		PreCheck:     func() { testAccPreCheck(t) },
		Providers:    testAccProviders,
		CheckDestroy: testAccCheckAWSS3BucketObjectDestroy,
		Steps: []resource.TestStep{
			{
				PreConfig: func() {},
				Config:    testAccAWSS3BucketObjectConfigEmpty(rInt),
				Check: resource.ComposeTestCheckFunc(
					testAccCheckAWSS3BucketObjectExists(resourceName, &obj),
					testAccCheckAWSS3BucketObjectBody(&obj, ""),
				),
			},
		},
	})
}

func TestAccAWSS3BucketObject_source(t *testing.T) {
	var obj s3.GetObjectOutput
	resourceName := "aws_s3_bucket_object.object"
	rInt := acctest.RandInt()

	source := testAccAWSS3BucketObjectCreateTempFile(t, "{anything will do }")
	defer os.Remove(source)

	resource.ParallelTest(t, resource.TestCase{
		PreCheck:     func() { testAccPreCheck(t) },
		Providers:    testAccProviders,
		CheckDestroy: testAccCheckAWSS3BucketObjectDestroy,
		Steps: []resource.TestStep{
			{
				Config: testAccAWSS3BucketObjectConfigSource(rInt, source),
				Check: resource.ComposeTestCheckFunc(
					testAccCheckAWSS3BucketObjectExists(resourceName, &obj),
					testAccCheckAWSS3BucketObjectBody(&obj, "{anything will do }"),
				),
			},
		},
	})
}

func TestAccAWSS3BucketObject_content(t *testing.T) {
	var obj s3.GetObjectOutput
	resourceName := "aws_s3_bucket_object.object"
	rInt := acctest.RandInt()

	resource.ParallelTest(t, resource.TestCase{
		PreCheck:     func() { testAccPreCheck(t) },
		Providers:    testAccProviders,
		CheckDestroy: testAccCheckAWSS3BucketObjectDestroy,
		Steps: []resource.TestStep{
			{
				PreConfig: func() {},
				Config:    testAccAWSS3BucketObjectConfigContent(rInt, "some_bucket_content"),
				Check: resource.ComposeTestCheckFunc(
					testAccCheckAWSS3BucketObjectExists(resourceName, &obj),
					testAccCheckAWSS3BucketObjectBody(&obj, "some_bucket_content"),
				),
			},
		},
	})
}

func TestAccAWSS3BucketObject_contentBase64(t *testing.T) {
	var obj s3.GetObjectOutput
	resourceName := "aws_s3_bucket_object.object"
	rInt := acctest.RandInt()

	resource.ParallelTest(t, resource.TestCase{
		PreCheck:     func() { testAccPreCheck(t) },
		Providers:    testAccProviders,
		CheckDestroy: testAccCheckAWSS3BucketObjectDestroy,
		Steps: []resource.TestStep{
			{
				PreConfig: func() {},
				Config:    testAccAWSS3BucketObjectConfigContentBase64(rInt, base64.StdEncoding.EncodeToString([]byte("some_bucket_content"))),
				Check: resource.ComposeTestCheckFunc(
					testAccCheckAWSS3BucketObjectExists(resourceName, &obj),
					testAccCheckAWSS3BucketObjectBody(&obj, "some_bucket_content"),
				),
			},
		},
	})
}

func TestAccAWSS3BucketObject_withContentCharacteristics(t *testing.T) {
	var obj s3.GetObjectOutput
	resourceName := "aws_s3_bucket_object.object"
	rInt := acctest.RandInt()

	source := testAccAWSS3BucketObjectCreateTempFile(t, "{anything will do }")
	defer os.Remove(source)

	resource.ParallelTest(t, resource.TestCase{
		PreCheck:     func() { testAccPreCheck(t) },
		Providers:    testAccProviders,
		CheckDestroy: testAccCheckAWSS3BucketObjectDestroy,
		Steps: []resource.TestStep{
			{
				Config: testAccAWSS3BucketObjectConfig_withContentCharacteristics(rInt, source),
				Check: resource.ComposeTestCheckFunc(
					testAccCheckAWSS3BucketObjectExists(resourceName, &obj),
					testAccCheckAWSS3BucketObjectBody(&obj, "{anything will do }"),
					resource.TestCheckResourceAttr(resourceName, "content_type", "binary/octet-stream"),
					resource.TestCheckResourceAttr(resourceName, "website_redirect", "http://google.com"),
				),
			},
		},
	})
}

func TestAccAWSS3BucketObject_updates(t *testing.T) {
	var originalObj, modifiedObj s3.GetObjectOutput
	resourceName := "aws_s3_bucket_object.object"
	rInt := acctest.RandInt()

	sourceInitial := testAccAWSS3BucketObjectCreateTempFile(t, "initial object state")
	defer os.Remove(sourceInitial)
	sourceModified := testAccAWSS3BucketObjectCreateTempFile(t, "modified object")
	defer os.Remove(sourceInitial)

	resource.ParallelTest(t, resource.TestCase{
		PreCheck:     func() { testAccPreCheck(t) },
		Providers:    testAccProviders,
		CheckDestroy: testAccCheckAWSS3BucketObjectDestroy,
		Steps: []resource.TestStep{
			{
				Config: testAccAWSS3BucketObjectConfig_updateable(rInt, false, sourceInitial),
				Check: resource.ComposeTestCheckFunc(
					testAccCheckAWSS3BucketObjectExists(resourceName, &originalObj),
					testAccCheckAWSS3BucketObjectBody(&originalObj, "initial object state"),
					resource.TestCheckResourceAttr(resourceName, "etag", "647d1d58e1011c743ec67d5e8af87b53"),
				),
			},
			{
				Config: testAccAWSS3BucketObjectConfig_updateable(rInt, false, sourceModified),
				Check: resource.ComposeTestCheckFunc(
					testAccCheckAWSS3BucketObjectExists(resourceName, &modifiedObj),
					testAccCheckAWSS3BucketObjectBody(&modifiedObj, "modified object"),
					resource.TestCheckResourceAttr(resourceName, "etag", "1c7fd13df1515c2a13ad9eb068931f09"),
				),
			},
		},
	})
}

func TestAccAWSS3BucketObject_updatesWithVersioning(t *testing.T) {
	var originalObj, modifiedObj s3.GetObjectOutput
	resourceName := "aws_s3_bucket_object.object"
	rInt := acctest.RandInt()

	sourceInitial := testAccAWSS3BucketObjectCreateTempFile(t, "initial versioned object state")
	defer os.Remove(sourceInitial)
	sourceModified := testAccAWSS3BucketObjectCreateTempFile(t, "modified versioned object")
	defer os.Remove(sourceInitial)

	resource.ParallelTest(t, resource.TestCase{
		PreCheck:     func() { testAccPreCheck(t) },
		Providers:    testAccProviders,
		CheckDestroy: testAccCheckAWSS3BucketObjectDestroy,
		Steps: []resource.TestStep{
			{
				Config: testAccAWSS3BucketObjectConfig_updateable(rInt, true, sourceInitial),
				Check: resource.ComposeTestCheckFunc(
					testAccCheckAWSS3BucketObjectExists(resourceName, &originalObj),
					testAccCheckAWSS3BucketObjectBody(&originalObj, "initial versioned object state"),
					resource.TestCheckResourceAttr(resourceName, "etag", "cee4407fa91906284e2a5e5e03e86b1b"),
				),
			},
			{
				Config: testAccAWSS3BucketObjectConfig_updateable(rInt, true, sourceModified),
				Check: resource.ComposeTestCheckFunc(
					testAccCheckAWSS3BucketObjectExists(resourceName, &modifiedObj),
					testAccCheckAWSS3BucketObjectBody(&modifiedObj, "modified versioned object"),
					resource.TestCheckResourceAttr(resourceName, "etag", "00b8c73b1b50e7cc932362c7225b8e29"),
					testAccCheckAWSS3BucketObjectVersionIdDiffers(&modifiedObj, &originalObj),
				),
			},
		},
	})
}

func TestAccAWSS3BucketObject_kms(t *testing.T) {
	var obj s3.GetObjectOutput
	resourceName := "aws_s3_bucket_object.object"
	rInt := acctest.RandInt()

	source := testAccAWSS3BucketObjectCreateTempFile(t, "{anything will do }")
	defer os.Remove(source)

	resource.ParallelTest(t, resource.TestCase{
		PreCheck:     func() { testAccPreCheck(t) },
		Providers:    testAccProviders,
		CheckDestroy: testAccCheckAWSS3BucketObjectDestroy,
		Steps: []resource.TestStep{
			{
				PreConfig: func() {},
				Config:    testAccAWSS3BucketObjectConfig_withKMSId(rInt, source),
				Check: resource.ComposeTestCheckFunc(
					testAccCheckAWSS3BucketObjectExists(resourceName, &obj),
					testAccCheckAWSS3BucketObjectSSE(resourceName, "aws:kms"),
					testAccCheckAWSS3BucketObjectBody(&obj, "{anything will do }"),
				),
			},
		},
	})
}

func TestAccAWSS3BucketObject_sse(t *testing.T) {
	var obj s3.GetObjectOutput
	resourceName := "aws_s3_bucket_object.object"
	rInt := acctest.RandInt()

	source := testAccAWSS3BucketObjectCreateTempFile(t, "{anything will do }")
	defer os.Remove(source)

	resource.ParallelTest(t, resource.TestCase{
		PreCheck:     func() { testAccPreCheck(t) },
		Providers:    testAccProviders,
		CheckDestroy: testAccCheckAWSS3BucketObjectDestroy,
		Steps: []resource.TestStep{
			{
				PreConfig: func() {},
				Config:    testAccAWSS3BucketObjectConfig_withSSE(rInt, source),
				Check: resource.ComposeTestCheckFunc(
					testAccCheckAWSS3BucketObjectExists(resourceName, &obj),
					testAccCheckAWSS3BucketObjectSSE(resourceName, "AES256"),
					testAccCheckAWSS3BucketObjectBody(&obj, "{anything will do }"),
				),
			},
		},
	})
}

func TestAccAWSS3BucketObject_acl(t *testing.T) {
	var obj1, obj2, obj3 s3.GetObjectOutput
	resourceName := "aws_s3_bucket_object.object"
	rInt := acctest.RandInt()

	resource.ParallelTest(t, resource.TestCase{
		PreCheck:     func() { testAccPreCheck(t) },
		Providers:    testAccProviders,
		CheckDestroy: testAccCheckAWSS3BucketObjectDestroy,
		Steps: []resource.TestStep{
			{
				Config: testAccAWSS3BucketObjectConfig_acl(rInt, "some_bucket_content", "private"),
				Check: resource.ComposeTestCheckFunc(
					testAccCheckAWSS3BucketObjectExists(resourceName, &obj1),
					testAccCheckAWSS3BucketObjectBody(&obj1, "some_bucket_content"),
					resource.TestCheckResourceAttr(resourceName, "acl", "private"),
					testAccCheckAWSS3BucketObjectAcl(resourceName, []string{"FULL_CONTROL"}),
				),
			},
			{
				Config: testAccAWSS3BucketObjectConfig_acl(rInt, "some_bucket_content", "public-read"),
				Check: resource.ComposeTestCheckFunc(
					testAccCheckAWSS3BucketObjectExists(resourceName, &obj2),
					testAccCheckAWSS3BucketObjectVersionIdEquals(&obj2, &obj1),
					testAccCheckAWSS3BucketObjectBody(&obj2, "some_bucket_content"),
					resource.TestCheckResourceAttr(resourceName, "acl", "public-read"),
					testAccCheckAWSS3BucketObjectAcl(resourceName, []string{"FULL_CONTROL", "READ"}),
				),
			},
			{
				Config: testAccAWSS3BucketObjectConfig_acl(rInt, "changed_some_bucket_content", "private"),
				Check: resource.ComposeTestCheckFunc(
					testAccCheckAWSS3BucketObjectExists(resourceName, &obj3),
					testAccCheckAWSS3BucketObjectVersionIdDiffers(&obj3, &obj2),
					testAccCheckAWSS3BucketObjectBody(&obj3, "changed_some_bucket_content"),
					resource.TestCheckResourceAttr(resourceName, "acl", "private"),
					testAccCheckAWSS3BucketObjectAcl(resourceName, []string{"FULL_CONTROL"}),
				),
			},
		},
	})
}

func TestAccAWSS3BucketObject_storageClass(t *testing.T) {
	var obj s3.GetObjectOutput
	resourceName := "aws_s3_bucket_object.object"
	rInt := acctest.RandInt()

	resource.ParallelTest(t, resource.TestCase{
		PreCheck:     func() { testAccPreCheck(t) },
		Providers:    testAccProviders,
		CheckDestroy: testAccCheckAWSS3BucketObjectDestroy,
		Steps: []resource.TestStep{
			{
				PreConfig: func() {},
				Config:    testAccAWSS3BucketObjectConfigContent(rInt, "some_bucket_content"),
				Check: resource.ComposeTestCheckFunc(
					testAccCheckAWSS3BucketObjectExists(resourceName, &obj),
					resource.TestCheckResourceAttr(resourceName, "storage_class", "STANDARD"),
					testAccCheckAWSS3BucketObjectStorageClass(resourceName, "STANDARD"),
				),
			},
			{
				Config: testAccAWSS3BucketObjectConfig_storageClass(rInt, "REDUCED_REDUNDANCY"),
				Check: resource.ComposeTestCheckFunc(
					testAccCheckAWSS3BucketObjectExists(resourceName, &obj),
					resource.TestCheckResourceAttr(resourceName, "storage_class", "REDUCED_REDUNDANCY"),
					testAccCheckAWSS3BucketObjectStorageClass(resourceName, "REDUCED_REDUNDANCY"),
				),
			},
			{
				Config: testAccAWSS3BucketObjectConfig_storageClass(rInt, "GLACIER"),
				Check: resource.ComposeTestCheckFunc(
					// Can't GetObject on an object in Glacier without restoring it.
					resource.TestCheckResourceAttr(resourceName, "storage_class", "GLACIER"),
					testAccCheckAWSS3BucketObjectStorageClass(resourceName, "GLACIER"),
				),
			},
			{
				Config: testAccAWSS3BucketObjectConfig_storageClass(rInt, "INTELLIGENT_TIERING"),
				Check: resource.ComposeTestCheckFunc(
					testAccCheckAWSS3BucketObjectExists(resourceName, &obj),
					resource.TestCheckResourceAttr(resourceName, "storage_class", "INTELLIGENT_TIERING"),
					testAccCheckAWSS3BucketObjectStorageClass(resourceName, "INTELLIGENT_TIERING"),
				),
			},
			{
				Config: testAccAWSS3BucketObjectConfig_storageClass(rInt, "DEEP_ARCHIVE"),
				Check: resource.ComposeTestCheckFunc(
					// 	Can't GetObject on an object in DEEP_ARCHIVE without restoring it.
					resource.TestCheckResourceAttr(resourceName, "storage_class", "DEEP_ARCHIVE"),
					testAccCheckAWSS3BucketObjectStorageClass(resourceName, "DEEP_ARCHIVE"),
				),
			},
		},
	})
}

func TestAccAWSS3BucketObject_tags(t *testing.T) {
	var obj1, obj2, obj3, obj4 s3.GetObjectOutput
	resourceName := "aws_s3_bucket_object.object"
	rInt := acctest.RandInt()
	key := "test-key"

	resource.ParallelTest(t, resource.TestCase{
		PreCheck:     func() { testAccPreCheck(t) },
		Providers:    testAccProviders,
		CheckDestroy: testAccCheckAWSS3BucketObjectDestroy,
		Steps: []resource.TestStep{
			{
				PreConfig: func() {},
				Config:    testAccAWSS3BucketObjectConfig_withTags(rInt, key, "stuff"),
				Check: resource.ComposeTestCheckFunc(
					testAccCheckAWSS3BucketObjectExists(resourceName, &obj1),
					testAccCheckAWSS3BucketObjectBody(&obj1, "stuff"),
					resource.TestCheckResourceAttr(resourceName, "tags.%", "3"),
					resource.TestCheckResourceAttr(resourceName, "tags.Key1", "AAA"),
					resource.TestCheckResourceAttr(resourceName, "tags.Key2", "BBB"),
					resource.TestCheckResourceAttr(resourceName, "tags.Key3", "CCC"),
				),
			},
			{
				PreConfig: func() {},
				Config:    testAccAWSS3BucketObjectConfig_withUpdatedTags(rInt, key, "stuff"),
				Check: resource.ComposeTestCheckFunc(
					testAccCheckAWSS3BucketObjectExists(resourceName, &obj2),
					testAccCheckAWSS3BucketObjectVersionIdEquals(&obj2, &obj1),
					testAccCheckAWSS3BucketObjectBody(&obj2, "stuff"),
					resource.TestCheckResourceAttr(resourceName, "tags.%", "4"),
					resource.TestCheckResourceAttr(resourceName, "tags.Key2", "BBB"),
					resource.TestCheckResourceAttr(resourceName, "tags.Key3", "XXX"),
					resource.TestCheckResourceAttr(resourceName, "tags.Key4", "DDD"),
					resource.TestCheckResourceAttr(resourceName, "tags.Key5", "EEE"),
				),
			},
			{
				PreConfig: func() {},
				Config:    testAccAWSS3BucketObjectConfig_withNoTags(rInt, key, "stuff"),
				Check: resource.ComposeTestCheckFunc(
					testAccCheckAWSS3BucketObjectExists(resourceName, &obj3),
					testAccCheckAWSS3BucketObjectVersionIdEquals(&obj3, &obj2),
					testAccCheckAWSS3BucketObjectBody(&obj3, "stuff"),
					resource.TestCheckResourceAttr(resourceName, "tags.%", "0"),
				),
			},
			{
				PreConfig: func() {},
				Config:    testAccAWSS3BucketObjectConfig_withTags(rInt, key, "changed stuff"),
				Check: resource.ComposeTestCheckFunc(
					testAccCheckAWSS3BucketObjectExists(resourceName, &obj4),
					testAccCheckAWSS3BucketObjectVersionIdDiffers(&obj4, &obj3),
					testAccCheckAWSS3BucketObjectBody(&obj4, "changed stuff"),
					resource.TestCheckResourceAttr(resourceName, "tags.%", "3"),
					resource.TestCheckResourceAttr(resourceName, "tags.Key1", "AAA"),
					resource.TestCheckResourceAttr(resourceName, "tags.Key2", "BBB"),
					resource.TestCheckResourceAttr(resourceName, "tags.Key3", "CCC"),
				),
			},
		},
	})
}

func TestAccAWSS3BucketObject_tagsLeadingSlash(t *testing.T) {
	var obj1, obj2, obj3, obj4 s3.GetObjectOutput
	resourceName := "aws_s3_bucket_object.object"
	rInt := acctest.RandInt()
	key := "/test-key"

	resource.ParallelTest(t, resource.TestCase{
		PreCheck:     func() { testAccPreCheck(t) },
		Providers:    testAccProviders,
		CheckDestroy: testAccCheckAWSS3BucketObjectDestroy,
		Steps: []resource.TestStep{
			{
				PreConfig: func() {},
				Config:    testAccAWSS3BucketObjectConfig_withTags(rInt, key, "stuff"),
				Check: resource.ComposeTestCheckFunc(
					testAccCheckAWSS3BucketObjectExists(resourceName, &obj1),
					testAccCheckAWSS3BucketObjectBody(&obj1, "stuff"),
					resource.TestCheckResourceAttr(resourceName, "tags.%", "3"),
					resource.TestCheckResourceAttr(resourceName, "tags.Key1", "AAA"),
					resource.TestCheckResourceAttr(resourceName, "tags.Key2", "BBB"),
					resource.TestCheckResourceAttr(resourceName, "tags.Key3", "CCC"),
				),
			},
			{
				PreConfig: func() {},
				Config:    testAccAWSS3BucketObjectConfig_withUpdatedTags(rInt, key, "stuff"),
				Check: resource.ComposeTestCheckFunc(
					testAccCheckAWSS3BucketObjectExists(resourceName, &obj2),
					testAccCheckAWSS3BucketObjectVersionIdEquals(&obj2, &obj1),
					testAccCheckAWSS3BucketObjectBody(&obj2, "stuff"),
					resource.TestCheckResourceAttr(resourceName, "tags.%", "4"),
					resource.TestCheckResourceAttr(resourceName, "tags.Key2", "BBB"),
					resource.TestCheckResourceAttr(resourceName, "tags.Key3", "XXX"),
					resource.TestCheckResourceAttr(resourceName, "tags.Key4", "DDD"),
					resource.TestCheckResourceAttr(resourceName, "tags.Key5", "EEE"),
				),
			},
			{
				PreConfig: func() {},
				Config:    testAccAWSS3BucketObjectConfig_withNoTags(rInt, key, "stuff"),
				Check: resource.ComposeTestCheckFunc(
					testAccCheckAWSS3BucketObjectExists(resourceName, &obj3),
					testAccCheckAWSS3BucketObjectVersionIdEquals(&obj3, &obj2),
					testAccCheckAWSS3BucketObjectBody(&obj3, "stuff"),
					resource.TestCheckResourceAttr(resourceName, "tags.%", "0"),
				),
			},
			{
				PreConfig: func() {},
				Config:    testAccAWSS3BucketObjectConfig_withTags(rInt, key, "changed stuff"),
				Check: resource.ComposeTestCheckFunc(
					testAccCheckAWSS3BucketObjectExists(resourceName, &obj4),
					testAccCheckAWSS3BucketObjectVersionIdDiffers(&obj4, &obj3),
					testAccCheckAWSS3BucketObjectBody(&obj4, "changed stuff"),
					resource.TestCheckResourceAttr(resourceName, "tags.%", "3"),
					resource.TestCheckResourceAttr(resourceName, "tags.Key1", "AAA"),
					resource.TestCheckResourceAttr(resourceName, "tags.Key2", "BBB"),
					resource.TestCheckResourceAttr(resourceName, "tags.Key3", "CCC"),
				),
			},
		},
	})
}

func testAccCheckAWSS3BucketObjectVersionIdDiffers(first, second *s3.GetObjectOutput) resource.TestCheckFunc {
	return func(s *terraform.State) error {
		if first.VersionId == nil {
			return fmt.Errorf("Expected first object to have VersionId: %s", first)
		}
		if second.VersionId == nil {
			return fmt.Errorf("Expected second object to have VersionId: %s", second)
		}

		if *first.VersionId == *second.VersionId {
			return fmt.Errorf("Expected Version IDs to differ, but they are equal (%s)", *first.VersionId)
		}

		return nil
	}
}

func testAccCheckAWSS3BucketObjectVersionIdEquals(first, second *s3.GetObjectOutput) resource.TestCheckFunc {
	return func(s *terraform.State) error {
		if first.VersionId == nil {
			return fmt.Errorf("Expected first object to have VersionId: %s", first)
		}
		if second.VersionId == nil {
			return fmt.Errorf("Expected second object to have VersionId: %s", second)
		}

		if *first.VersionId != *second.VersionId {
			return fmt.Errorf("Expected Version IDs to be equal, but they differ (%s, %s)", *first.VersionId, *second.VersionId)
		}

		return nil
	}
}

func testAccCheckAWSS3BucketObjectDestroy(s *terraform.State) error {
	s3conn := testAccProvider.Meta().(*AWSClient).s3conn

	for _, rs := range s.RootModule().Resources {
		if rs.Type != "aws_s3_bucket_object" {
			continue
		}

		_, err := s3conn.HeadObject(
			&s3.HeadObjectInput{
				Bucket:  aws.String(rs.Primary.Attributes["bucket"]),
				Key:     aws.String(rs.Primary.Attributes["key"]),
				IfMatch: aws.String(rs.Primary.Attributes["etag"]),
			})
		if err == nil {
			return fmt.Errorf("AWS S3 Object still exists: %s", rs.Primary.ID)
		}
	}
	return nil
}

func testAccCheckAWSS3BucketObjectExists(n string, obj *s3.GetObjectOutput) resource.TestCheckFunc {
	return func(s *terraform.State) error {
		rs, ok := s.RootModule().Resources[n]
		if !ok {
			return fmt.Errorf("Not Found: %s", n)
		}

		if rs.Primary.ID == "" {
			return fmt.Errorf("No S3 Bucket Object ID is set")
		}

		s3conn := testAccProvider.Meta().(*AWSClient).s3conn
		out, err := s3conn.GetObject(
			&s3.GetObjectInput{
				Bucket:  aws.String(rs.Primary.Attributes["bucket"]),
				Key:     aws.String(rs.Primary.Attributes["key"]),
				IfMatch: aws.String(rs.Primary.Attributes["etag"]),
			})
		if err != nil {
			return fmt.Errorf("S3Bucket Object error: %s", err)
		}

		*obj = *out

		return nil
	}
}

func testAccCheckAWSS3BucketObjectBody(obj *s3.GetObjectOutput, want string) resource.TestCheckFunc {
	return func(s *terraform.State) error {
		body, err := ioutil.ReadAll(obj.Body)
		if err != nil {
			return fmt.Errorf("failed to read body: %s", err)
		}
		obj.Body.Close()

		if got := string(body); got != want {
			return fmt.Errorf("wrong result body %q; want %q", got, want)
		}

		return nil
	}
}

func testAccCheckAWSS3BucketObjectAcl(n string, expectedPerms []string) resource.TestCheckFunc {
	return func(s *terraform.State) error {
		rs := s.RootModule().Resources[n]
		s3conn := testAccProvider.Meta().(*AWSClient).s3conn

		out, err := s3conn.GetObjectAcl(&s3.GetObjectAclInput{
			Bucket: aws.String(rs.Primary.Attributes["bucket"]),
			Key:    aws.String(rs.Primary.Attributes["key"]),
		})

		if err != nil {
			return fmt.Errorf("GetObjectAcl error: %v", err)
		}

		var perms []string
		for _, v := range out.Grants {
			perms = append(perms, *v.Permission)
		}
		sort.Strings(perms)

		if !reflect.DeepEqual(perms, expectedPerms) {
			return fmt.Errorf("Expected ACL permissions to be %v, got %v", expectedPerms, perms)
		}

		return nil
	}
}

func testAccCheckAWSS3BucketObjectStorageClass(n, expectedClass string) resource.TestCheckFunc {
	return func(s *terraform.State) error {
		rs := s.RootModule().Resources[n]
		s3conn := testAccProvider.Meta().(*AWSClient).s3conn

		out, err := s3conn.HeadObject(&s3.HeadObjectInput{
			Bucket: aws.String(rs.Primary.Attributes["bucket"]),
			Key:    aws.String(rs.Primary.Attributes["key"]),
		})

		if err != nil {
			return fmt.Errorf("HeadObject error: %v", err)
		}

		// The "STANDARD" (which is also the default) storage
		// class when set would not be included in the results.
		storageClass := s3.StorageClassStandard
		if out.StorageClass != nil {
			storageClass = *out.StorageClass
		}

		if storageClass != expectedClass {
			return fmt.Errorf("Expected Storage Class to be %v, got %v",
				expectedClass, storageClass)
		}

		return nil
	}
}

func testAccCheckAWSS3BucketObjectSSE(n, expectedSSE string) resource.TestCheckFunc {
	return func(s *terraform.State) error {
		rs := s.RootModule().Resources[n]
		s3conn := testAccProvider.Meta().(*AWSClient).s3conn

		out, err := s3conn.HeadObject(&s3.HeadObjectInput{
			Bucket: aws.String(rs.Primary.Attributes["bucket"]),
			Key:    aws.String(rs.Primary.Attributes["key"]),
		})

		if err != nil {
			return fmt.Errorf("HeadObject error: %v", err)
		}

		if out.ServerSideEncryption == nil {
			return fmt.Errorf("Expected a non %v Server Side Encryption.", out.ServerSideEncryption)
		}

		sse := *out.ServerSideEncryption
		if sse != expectedSSE {
			return fmt.Errorf("Expected Server Side Encryption %v, got %v.",
				expectedSSE, sse)
		}

		return nil
	}
}

func testAccAWSS3BucketObjectCreateTempFile(t *testing.T, data string) string {
	tmpFile, err := ioutil.TempFile("", "tf-acc-s3-obj")
	if err != nil {
		t.Fatal(err)
	}
	filename := tmpFile.Name()

	err = ioutil.WriteFile(filename, []byte(data), 0644)
	if err != nil {
		os.Remove(filename)
		t.Fatal(err)
	}

	return filename
}

<<<<<<< HEAD
func testAccAWSS3BucketObjectConfigEmpty(randInt int) string {
=======
func TestAccAWSS3BucketObject_metadata(t *testing.T) {
	rInt := acctest.RandInt()
	var obj s3.GetObjectOutput

	resource.ParallelTest(t, resource.TestCase{
		PreCheck:     func() { testAccPreCheck(t) },
		Providers:    testAccProviders,
		CheckDestroy: testAccCheckAWSS3BucketObjectDestroy,
		Steps: []resource.TestStep{
			{
				PreConfig: func() {},
				Config:    testAccAWSS3BucketObjectConfig_withMetadata(rInt),
				Check: resource.ComposeTestCheckFunc(
					testAccCheckAWSS3BucketObjectExists("aws_s3_bucket_object.object", &obj),
					resource.TestCheckResourceAttr("aws_s3_bucket_object.object", "metadata.%", "2"),
					resource.TestCheckResourceAttr("aws_s3_bucket_object.object", "metadata.test", "Value One"),
					resource.TestCheckResourceAttr("aws_s3_bucket_object.object", "metadata.description", "Very interesting"),
				),
			},
		},
	})
}

func testAccAWSS3BucketObjectConfigSource(randInt int, source string) string {
>>>>>>> a3931eff
	return fmt.Sprintf(`
resource "aws_s3_bucket" "object_bucket" {
  bucket = "tf-object-test-bucket-%d"
}

resource "aws_s3_bucket_object" "object" {
  bucket = "${aws_s3_bucket.object_bucket.bucket}"
  key = "test-key"
}
`, randInt)
}

func testAccAWSS3BucketObjectConfigSource(randInt int, source string) string {
	return fmt.Sprintf(`
resource "aws_s3_bucket" "object_bucket" {
  bucket = "tf-object-test-bucket-%d"
}

resource "aws_s3_bucket_object" "object" {
  bucket       = "${aws_s3_bucket.object_bucket.bucket}"
  key          = "test-key"
  source       = "%s"
  content_type = "binary/octet-stream"
}
`, randInt, source)
}

func testAccAWSS3BucketObjectConfig_withContentCharacteristics(randInt int, source string) string {
	return fmt.Sprintf(`
resource "aws_s3_bucket" "object_bucket" {
  bucket = "tf-object-test-bucket-%d"
}

resource "aws_s3_bucket_object" "object" {
  bucket           = "${aws_s3_bucket.object_bucket.bucket}"
  key              = "test-key"
  source           = "%s"
  content_language = "en"
  content_type     = "binary/octet-stream"
  website_redirect = "http://google.com"
}
`, randInt, source)
}

func testAccAWSS3BucketObjectConfigContent(randInt int, content string) string {
	return fmt.Sprintf(`
resource "aws_s3_bucket" "object_bucket" {
  bucket = "tf-object-test-bucket-%d"
}

resource "aws_s3_bucket_object" "object" {
  bucket  = "${aws_s3_bucket.object_bucket.bucket}"
  key     = "test-key"
  content = "%s"
}
`, randInt, content)
}

func testAccAWSS3BucketObjectConfigContentBase64(randInt int, contentBase64 string) string {
	return fmt.Sprintf(`
resource "aws_s3_bucket" "object_bucket" {
  bucket = "tf-object-test-bucket-%d"
}

resource "aws_s3_bucket_object" "object" {
  bucket         = "${aws_s3_bucket.object_bucket.bucket}"
  key            = "test-key"
  content_base64 = "%s"
}
`, randInt, contentBase64)
}

func testAccAWSS3BucketObjectConfig_updateable(randInt int, bucketVersioning bool, source string) string {
	return fmt.Sprintf(`
resource "aws_s3_bucket" "object_bucket_3" {
  bucket = "tf-object-test-bucket-%d"

  versioning {
    enabled = %t
  }
}

resource "aws_s3_bucket_object" "object" {
  bucket = "${aws_s3_bucket.object_bucket_3.bucket}"
  key    = "updateable-key"
  source = "%s"
  etag   = "${filemd5("%s")}"
}
`, randInt, bucketVersioning, source, source)
}

func testAccAWSS3BucketObjectConfig_withKMSId(randInt int, source string) string {
	return fmt.Sprintf(`
resource "aws_kms_key" "kms_key_1" {}

resource "aws_s3_bucket" "object_bucket" {
  bucket = "tf-object-test-bucket-%d"
}

resource "aws_s3_bucket_object" "object" {
  bucket     = "${aws_s3_bucket.object_bucket.bucket}"
  key        = "test-key"
  source     = "%s"
  kms_key_id = "${aws_kms_key.kms_key_1.arn}"
}
`, randInt, source)
}

func testAccAWSS3BucketObjectConfig_withSSE(randInt int, source string) string {
	return fmt.Sprintf(`
resource "aws_s3_bucket" "object_bucket" {
  bucket = "tf-object-test-bucket-%d"
}

resource "aws_s3_bucket_object" "object" {
  bucket                 = "${aws_s3_bucket.object_bucket.bucket}"
  key                    = "test-key"
  source                 = "%s"
  server_side_encryption = "AES256"
}
`, randInt, source)
}

func testAccAWSS3BucketObjectConfig_acl(randInt int, content, acl string) string {
	return fmt.Sprintf(`
resource "aws_s3_bucket" "object_bucket" {
  bucket = "tf-object-test-bucket-%d"

  versioning {
    enabled = true
  }
}

resource "aws_s3_bucket_object" "object" {
  bucket  = "${aws_s3_bucket.object_bucket.bucket}"
  key     = "test-key"
  content = "%s"
  acl     = "%s"
}
`, randInt, content, acl)
}

func testAccAWSS3BucketObjectConfig_storageClass(randInt int, storage_class string) string {
	return fmt.Sprintf(`
resource "aws_s3_bucket" "object_bucket" {
  bucket = "tf-object-test-bucket-%d"
}

resource "aws_s3_bucket_object" "object" {
  bucket        = "${aws_s3_bucket.object_bucket.bucket}"
  key           = "test-key"
  content       = "some_bucket_content"
  storage_class = "%s"
}
`, randInt, storage_class)
}

func testAccAWSS3BucketObjectConfig_withTags(randInt int, key, content string) string {
	return fmt.Sprintf(`
resource "aws_s3_bucket" "object_bucket" {
  bucket = "tf-object-test-bucket-%d"

  versioning {
    enabled = true
  }
}

resource "aws_s3_bucket_object" "object" {
  bucket  = "${aws_s3_bucket.object_bucket.bucket}"
  key     = "%s"
  content = "%s"

  tags = {
    Key1 = "AAA"
    Key2 = "BBB"
    Key3 = "CCC"
  }
}
`, randInt, key, content)
}

func testAccAWSS3BucketObjectConfig_withUpdatedTags(randInt int, key, content string) string {
	return fmt.Sprintf(`
resource "aws_s3_bucket" "object_bucket" {
  bucket = "tf-object-test-bucket-%d"

  versioning {
    enabled = true
  }
}

resource "aws_s3_bucket_object" "object" {
  bucket  = "${aws_s3_bucket.object_bucket.bucket}"
  key     = "%s"
  content = "%s"

  tags = {
    Key2 = "BBB"
    Key3 = "XXX"
    Key4 = "DDD"
    Key5 = "EEE"
  }
}
`, randInt, key, content)
}

func testAccAWSS3BucketObjectConfig_withNoTags(randInt int, key, content string) string {
	return fmt.Sprintf(`
resource "aws_s3_bucket" "object_bucket" {
  bucket = "tf-object-test-bucket-%d"

  versioning {
    enabled = true
  }
}

resource "aws_s3_bucket_object" "object" {
  bucket  = "${aws_s3_bucket.object_bucket.bucket}"
  key     = "%s"
  content = "%s"
}
`, randInt, key, content)
}

func testAccAWSS3BucketObjectConfig_withMetadata(randInt int) string {
	return fmt.Sprintf(`
resource "aws_s3_bucket" "object_bucket_2" {
	bucket = "tf-object-test-bucket-%d"
}

resource "aws_s3_bucket_object" "object" {
	bucket = "${aws_s3_bucket.object_bucket_2.bucket}"
	key = "test-key"
	content = "stuff"
	metadata {
		test = "Value One"
		description = "Very interesting"
	}
}
`, randInt)
}<|MERGE_RESOLUTION|>--- conflicted
+++ resolved
@@ -437,6 +437,29 @@
 	})
 }
 
+func TestAccAWSS3BucketObject_metadata(t *testing.T) {
+	rInt := acctest.RandInt()
+	var obj s3.GetObjectOutput
+
+	resource.ParallelTest(t, resource.TestCase{
+		PreCheck:     func() { testAccPreCheck(t) },
+		Providers:    testAccProviders,
+		CheckDestroy: testAccCheckAWSS3BucketObjectDestroy,
+		Steps: []resource.TestStep{
+			{
+				PreConfig: func() {},
+				Config:    testAccAWSS3BucketObjectConfig_withMetadata(rInt),
+				Check: resource.ComposeTestCheckFunc(
+					testAccCheckAWSS3BucketObjectExists("aws_s3_bucket_object.object", &obj),
+					resource.TestCheckResourceAttr("aws_s3_bucket_object.object", "metadata.%", "2"),
+					resource.TestCheckResourceAttr("aws_s3_bucket_object.object", "metadata.test", "Value One"),
+					resource.TestCheckResourceAttr("aws_s3_bucket_object.object", "metadata.description", "Very interesting"),
+				),
+			},
+		},
+	})
+}
+
 func TestAccAWSS3BucketObject_storageClass(t *testing.T) {
 	var obj s3.GetObjectOutput
 	resourceName := "aws_s3_bucket_object.object"
@@ -821,34 +844,7 @@
 	return filename
 }
 
-<<<<<<< HEAD
 func testAccAWSS3BucketObjectConfigEmpty(randInt int) string {
-=======
-func TestAccAWSS3BucketObject_metadata(t *testing.T) {
-	rInt := acctest.RandInt()
-	var obj s3.GetObjectOutput
-
-	resource.ParallelTest(t, resource.TestCase{
-		PreCheck:     func() { testAccPreCheck(t) },
-		Providers:    testAccProviders,
-		CheckDestroy: testAccCheckAWSS3BucketObjectDestroy,
-		Steps: []resource.TestStep{
-			{
-				PreConfig: func() {},
-				Config:    testAccAWSS3BucketObjectConfig_withMetadata(rInt),
-				Check: resource.ComposeTestCheckFunc(
-					testAccCheckAWSS3BucketObjectExists("aws_s3_bucket_object.object", &obj),
-					resource.TestCheckResourceAttr("aws_s3_bucket_object.object", "metadata.%", "2"),
-					resource.TestCheckResourceAttr("aws_s3_bucket_object.object", "metadata.test", "Value One"),
-					resource.TestCheckResourceAttr("aws_s3_bucket_object.object", "metadata.description", "Very interesting"),
-				),
-			},
-		},
-	})
-}
-
-func testAccAWSS3BucketObjectConfigSource(randInt int, source string) string {
->>>>>>> a3931eff
 	return fmt.Sprintf(`
 resource "aws_s3_bucket" "object_bucket" {
   bucket = "tf-object-test-bucket-%d"
